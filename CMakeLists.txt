--- conflicted
+++ resolved
@@ -21,11 +21,7 @@
 message ("-- Configuring the Greenbone Vulnerability Management Libraries...")
 
 project (gvm-libs
-<<<<<<< HEAD
   VERSION 20.4
-=======
-  VERSION 11.0.1
->>>>>>> 62a1329c
   LANGUAGES C)
 
 if (POLICY CMP0005)
@@ -89,7 +85,7 @@
 
 # Set beta version if this is a beta release series,
 # unset if this is a stable release series.
-set (PROJECT_BETA_RELEASE 0)
+set (PROJECT_BETA_RELEASE 1)
 
 if (GIT_REVISION)
   set (PROJECT_VERSION_GIT "${GIT_REVISION}")
@@ -249,15 +245,9 @@
 
 add_subdirectory (doc)
 
-<<<<<<< HEAD
-## Test tools
-
-add_subdirectory (tests)
-=======
 if (BUILD_TESTS AND NOT SKIP_SRC)
   add_subdirectory (tests)
   add_test (NAME testhosts COMMAND test-hosts localhost)
 endif (BUILD_TESTS AND NOT SKIP_SRC)
->>>>>>> 62a1329c
 
 ## End