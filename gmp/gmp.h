--- conflicted
+++ resolved
@@ -1,8 +1,4 @@
-<<<<<<< HEAD
-/* Copyright (C) 2009-2020 Greenbone Networks GmbH
-=======
 /* Copyright (C) 2009-2021 Greenbone Networks GmbH
->>>>>>> f169c1b1
  *
  * SPDX-License-Identifier: GPL-2.0-or-later
  *
