# Changelog

All notable changes to this project will be documented in this file.

The format is based on [Keep a Changelog](https://keepachangelog.com/en/1.0.0/).

<<<<<<< HEAD
## [21.04] (unreleased)

### Added
- Use dedicated port list for alive detection (Boreas only) if supplied via OSP. [#391](https://github.com/greenbone/gvm-libs/pull/391)
- Allow to re allocate the finish flag in the host queue for alive tests.
  [#407](https://github.com/greenbone/gvm-libs/pull/407)
  [#410](https://github.com/greenbone/gvm-libs/pull/410)
- Add multiple severities for nvti [#317](https://github.com/greenbone/gvm-libs/pull/317)
- Add support for new OSP element for defining alive test methods via separate subelements. [#409](https://github.com/greenbone/gvm-libs/pull/409)
- Add v3 handling to get_cvss_score_from_base_metrics [#411](https://github.com/greenbone/gvm-libs/pull/411)
- Add severity_date tag in epoch time format. [#412](https://github.com/greenbone/gvm-libs/pull/412)
- Make more scanner preferences available to openvas-nasl. [#413](https://github.com/greenbone/gvm-libs/pull/413)

### Changed
- Add separators for a new (ip address) field in ERRMSG and DEADHOST messages. [#376](https://github.com/greenbone/gvm-libs/pull/376)
- Continuously send dead hosts to ospd-openvas to enable a smooth progess bar if only ICMP is chosen as alive test.  [#389](https://github.com/greenbone/gvm-libs/pull/389)
- Retry if response via tls1.3 is still not received. [#394](https://github.com/greenbone/gvm-libs/pull/394)

### Removed
- Remove handling of severity class from auth [#402](https://github.com/greenbone/gvm-libs/pull/402)
- Remove version from the nvticache name. [#386](https://github.com/greenbone/gvm-libs/pull/386)

[unreleased]: https://github.com/greenbone/gvm-libs/compare/gvm-libs-20.08...master

## [20.8.1] (unreleased)
=======
## [20.8.2] (unreleased)

### Added
### Changed
### Fixed
### Removed

[20.8.2]: https://github.com/greenbone/gvm-libs/compare/v20.8.1...gvm-libs-20.08

## [20.8.1] (2021-02-01)
>>>>>>> f169c1b1

### Added
- Add function to get duplicated hosts from the hosts list. [#387](https://github.com/greenbone/gvm-libs/pull/387)
- Add file access tests using effective UID/GID [#422](https://github.com/greenbone/gvm-libs/pull/422)

### Changed
- Reduce ping timeout when using test_alive_hosts_only feature. [#400](https://github.com/greenbone/gvm-libs/pull/400)
- Retry if response via tls1.3 is still not received. [#404](https://github.com/greenbone/gvm-libs/pull/404)

### Fixed
- Fix port list for tcp pings when using test_alive_hosts_only feature. [#392](https://github.com/greenbone/gvm-libs/pull/392)
- Set source address correctly and do not try to send ARP to unreachable destination. [#401](https://github.com/greenbone/gvm-libs/pull/401)
- Increase minimum gpgme version [#405](https://github.com/greenbone/gvm-libs/pull/405)
- Always NULL check ifaddrs->ifa_addr [#416](https://github.com/greenbone/gvm-libs/pull/416)
- Correct g_hash_table_remove arg [#419](https://github.com/greenbone/gvm-libs/pull/419)
- Accept underscore as valid char in hostname strings [#430](https://github.com/greenbone/gvm-libs/pull/430)
- Add throttle for pinging with test_alive_hosts_only feature when socket buffer is full. [#429](https://github.com/greenbone/gvm-libs/pull/429)

[20.8.1]: https://github.com/greenbone/gvm-libs/compare/v20.8.0...v20.8.1

## [20.8.0] (2020-08-12)

### Added
- Add nvti_get_tag() [#285](https://github.com/greenbone/gvm-libs/pull/285)
- Add nvti_solution_method() and nvti_set_solution_method() [#283](https://github.com/greenbone/gvm-libs/pull/283)
- Extend osp with target's alive test option.[#312](https://github.com/greenbone/gvm-libs/pull/312)
- Extend osp with target's reverse_lookup_* options.[#314](https://github.com/greenbone/gvm-libs/pull/314)
- Add unit tests for osp. [#315](https://github.com/greenbone/gvm-libs/pull/315)
- Add support for test_alive_hosts_only feature of openvas. [#320](https://github.com/greenbone/gvm-libs/pull/320)
- Add function to set and get the NVT QoD. [#321](https://github.com/greenbone/gvm-libs/pull/321)
- Add unit tests for networking.c port list functions. [#325](https://github.com/greenbone/gvm-libs/pull/325)
- Add gmp_start_task_ext_c. [#327](https://github.com/greenbone/gvm-libs/pull/327)
- Make log mutex visible. [#328](https://github.com/greenbone/gvm-libs/pull/328)
- Add new scan status QUEUED.
  [#336](https://github.com/greenbone/gvm-libs/pull/336)
  [#340](https://github.com/greenbone/gvm-libs/pull/340)
- Add gvm_routethrough which is used by Boreas alive detection module. [#339](https://github.com/greenbone/gvm-libs/pull/339)
- Move alive detection module Boreas into gvm-libs. [#346](https://github.com/greenbone/gvm-libs/pull/346)
- Add new scan status INTERRUPTED. [#356](https://github.com/greenbone/gvm-libs/pull/356)
- Add sensible default values for osp_get_vts_opts_t. [#360](https://github.com/greenbone/gvm-libs/pull/360)
- Add cli support for boreas standalone tool. [#359](https://github.com/greenbone/gvm-libs/pull/359)

### Changed
- Improve validation in is_hostname [#353](https://github.com/greenbone/gvm-libs/pull/353)
- Use get_vts instead of get_version to get the feed version is osp_get_vts_version(). [#357](https://github.com/greenbone/gvm-libs/pull/357)
- Allow all alive test combination for boreas. [#370](https://github.com/greenbone/gvm-libs/pull/370)

### Fixed
- Fix is_cidr_block(). [#322](https://github.com/greenbone/gvm-libs/pull/322)
- Fix is_cidr6_block() and is_short_range_network(). [#337](https://github.com/greenbone/gvm-libs/pull/337)
- Fix S/MIME keylist and improve error handling [#345](https://github.com/greenbone/gvm-libs/pull/345)
- Fix interrupted state by sending correct number of dead hosts. [#371](https://github.com/greenbone/gvm-libs/pull/371)

### Removed
- Remove parallel from target options [#347](https://github.com/greenbone/gvm-libs/pull/347)
- Remove zero padding from version [#377](https://github.com/greenbone/gvm-libs/pull/377)

[20.8.0]: https://github.com/greenbone/gvm-libs/compare/v11.0.0...v20.8.0

## [11.0.1] (2020-05-12)

### Added
- Add option to set finished hosts in OSP targets [#298](https://github.com/greenbone/gvm-libs/pull/298)
- Add a fast memory-only XML parser [#299](https://github.com/greenbone/gvm-libs/pull/299)
- Add new function gvm_libs_version [#301](https://github.com/greenbone/gvm-libs/pull/301)

### Changed
- Don't create an entity tree during read_string_c. [#305](https://github.com/greenbone/gvm-libs/pull/305)

### Fixed
- Fix sigsegv when no plugin_feed_info.inc file present. [#278](https://github.com/greenbone/gvm-libs/pull/278)
- Fix missing linking to libgnutls in util/CMakeLists.txt. [#291](https://github.com/greenbone/gvm-libs/pull/291)
- Free string in all error exit cases [#308](https://github.com/greenbone/gvm-libs/pull/308)
- Fix trust and file handling for S/MIME [#309](https://github.com/greenbone/gvm-libs/pull/309)
- Get details with get_reports in gmp_get_report_ext [#313](https://github.com/greenbone/gvm-libs/pull/313)
- Fix escaping entity attributes in print_entity_to_string [#318](https://github.com/greenbone/gvm-libs/pull/318)
- Fix is_cidr_block() [#323](https://github.com/greenbone/gvm-libs/pull/323)
- Fix is_cidr6_block() and is_short_range_network(). [#338](https://github.com/greenbone/gvm-libs/pull/338)

[11.0.1]: https://github.com/greenbone/gvm-libs/compare/v11.0.0...v11.0.1

## [11.0.0] (2019-10-11)

### Added
- Allow to configure the path to the redis socket via CMake [#256](https://github.com/greenbone/gvm-libs/pull/256)
- A new data model for unified handling of cross references in the NVT meta data as been added. All previous API elements to handle cve, bid, xref have been removed. [#225](https://github.com/greenbone/gvm-libs/pull/225) [#232](https://github.com/greenbone/gvm-libs/pull/232).
- Add function to get an osp scan status and a enum type for the different status [#259](https://github.com/greenbone/gvm-libs/pull/259)
- API functions for NVTI to handle timestamps [#261](https://github.com/greenbone/gvm-libs/pull/261)
- API function for NVTI to add a single tag [#263](https://github.com/greenbone/gvm-libs/pull/263)
- Add osp_get_performance_ext() function. [#262](https://github.com/greenbone/gvm-libs/pull/262)
- Add libldap2-dev to prerequisites. [#249](https://github.com/greenbone/gvm-libs/pull/249)
- Add function osp_get_vts_filtered(). [#251](https://github.com/greenbone/gvm-libs/pull/251)
- Add explicit attributes in nvti struct. [#258](https://github.com/greenbone/gvm-libs/pull/258)

### Changed
- Change the default path to the redis socket to /run/redis/redis.sock [#256](https://github.com/greenbone/gvm-libs/pull/256)
- Handle EAI_AGAIN in gvm_host_reverse_lookup() IPv6 case and function refactor. [#229](https://github.com/greenbone/gvm-libs/pull/229)
- Prevent g_strsplit to be called with NULL. [#238](https://github.com/greenbone/gvm-libs/pull/238)
- Timestamps for NVTI modification date and creation date now internally handled as seconds since epoch. [#265](https://github.com/greenbone/gvm-libs/pull/265)
- The tag cvss_base is not added to redis anymore. [#267](https://github.com/greenbone/gvm-libs/pull/267)
- Functions in osp.c with error as argument, will set the error if the connection is missing. [#268](https://github.com/greenbone/gvm-libs/pull/268)
- Make QoD Type an explicit element of struct nvti. [#250](https://github.com/greenbone/gvm-libs/pull/250)
- Use API to access nvti information. [#252](https://github.com/greenbone/gvm-libs/pull/252)
- Make the nvti struct internal. [#253](https://github.com/greenbone/gvm-libs/pull/253)
- Make solution and solution_type explicit for nvti. [#255](https://github.com/greenbone/gvm-libs/pull/255)
- Internalize struct nvtpref_t. [#260](https://github.com/greenbone/gvm-libs/pull/260)
- Extend redis connection error msg with actual path. [#264](https://github.com/greenbone/gvm-libs/pull/264)
- Disable testhosts test as it's not really a test. [#287](https://github.com/greenbone/gvm-libs/pull/287)
- Don't create an entity tree during read_string_c. [#305](https://github.com/greenbone/gvm-libs/pull/305)

### Fixed
- Prevent g_strsplit to be called with NULL. [#238](https://github.com/greenbone/gvm-libs/pull/238)
- Check filter before using it in osp_get_vts_ext. [#266](https://github.com/greenbone/gvm-libs/pull/266)

### Removed
- Remove inconsistent delays in kb routines. [#230](https://github.com/greenbone/gvm-libs/pull/230)

[11.0.0]: https://github.com/greenbone/gvm-libs/compare/v10.0.1...v11.0.0

## [10.0.1] (2019-07-17)

### Added
- Allow multiple certificate formats for S/MIME. [#231](https://github.com/greenbone/gvm-libs/pull/231)
- Add cmake options to build with ldap and radius support. [#235](https://github.com/greenbone/gvm-libs/pull/235)

### Changed
- Always add hostnames and vhosts in lower-case format. [#218](https://github.com/greenbone/gvm-libs/pull/218)
- Plugin feed version file: Show message only once if it is not found. [#220](https://github.com/greenbone/gvm-libs/pull/220)
- Use g_log instead of g_debug for No redis DB available message. [#224](https://github.com/greenbone/gvm-libs/pull/224)

### Fixed
- Fix prefs key in nvticache_delete(). [#214](https://github.com/greenbone/gvm-libs/pull/214)
- Fix redis_find(). [#216](https://github.com/greenbone/gvm-libs/pull/216)
- Fixes to gvm_hosts_resolve(). [#228](https://github.com/greenbone/gvm-libs/pull/228)

[10.0.1]: https://github.com/greenbone/gvm-libs/compare/v10.0.0...gvm-libs-10.0

## [10.0.0] (2019-04-05)

### Changed
- The function gvm_hosts_shuffle has been improved. [#200](https://github.com/greenbone/gvm-libs/pull/200)

### Fixed
- An issue which caused duplicated or removed values in the nvticache as addressed. [#196](https://github.com/greenbone/gvm-libs/pull/196)
- Performance fixes related to handling large sets of hosts have been done.[203](https://github.com/greenbone/gvm-libs/pull/203) [#208](https://github.com/greenbone/gvm-libs/pull/208)
- Memory management issues have been addressed. [#187](https://github.com/greenbone/gvm-libs/pull/187)


[10.0.0]: https://github.com/greenbone/gvm-libs/compare/1.0.0...v10.0.0<|MERGE_RESOLUTION|>--- conflicted
+++ resolved
@@ -4,7 +4,6 @@
 
 The format is based on [Keep a Changelog](https://keepachangelog.com/en/1.0.0/).
 
-<<<<<<< HEAD
 ## [21.04] (unreleased)
 
 ### Added
@@ -30,18 +29,6 @@
 [unreleased]: https://github.com/greenbone/gvm-libs/compare/gvm-libs-20.08...master
 
 ## [20.8.1] (unreleased)
-=======
-## [20.8.2] (unreleased)
-
-### Added
-### Changed
-### Fixed
-### Removed
-
-[20.8.2]: https://github.com/greenbone/gvm-libs/compare/v20.8.1...gvm-libs-20.08
-
-## [20.8.1] (2021-02-01)
->>>>>>> f169c1b1
 
 ### Added
 - Add function to get duplicated hosts from the hosts list. [#387](https://github.com/greenbone/gvm-libs/pull/387)
