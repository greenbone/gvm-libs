--- conflicted
+++ resolved
@@ -957,13 +957,8 @@
       hosts->max_size *= 4;
       hosts->hosts =
         g_realloc_n (hosts->hosts, hosts->max_size, sizeof (*hosts->hosts));
-<<<<<<< HEAD
       memset (hosts->hosts + hosts->count, '\0',
-              (hosts->max_size - hosts->count) * sizeof (gvm_host_t*));
-=======
-      memset (hosts->hosts + (hosts->count * sizeof (gvm_host_t *)), '\0',
               (hosts->max_size - hosts->count) * sizeof (gvm_host_t *));
->>>>>>> 0739e10a
     }
   hosts->hosts[hosts->count] = host;
   hosts->count++;
