# Copyright (C) 2009-2019 Greenbone Networks GmbH
#
# SPDX-License-Identifier: GPL-2.0-or-later
#
# This program is free software; you can redistribute it and/or
# modify it under the terms of the GNU General Public License
# as published by the Free Software Foundation; either version 2
# of the License, or (at your option) any later version.
#
# This program is distributed in the hope that it will be useful,
# but WITHOUT ANY WARRANTY; without even the implied warranty of
# MERCHANTABILITY or FITNESS FOR A PARTICULAR PURPOSE.  See the
# GNU General Public License for more details.
#
# You should have received a copy of the GNU General Public License
# along with this program; if not, write to the Free Software
# Foundation, Inc., 51 Franklin St, Fifth Floor, Boston, MA 02110-1301 USA.

include (FindPkgConfig)

if (NOT PKG_CONFIG_FOUND)
  message(FATAL_ERROR "pkg-config executable not found. Aborting.")
endif (NOT PKG_CONFIG_FOUND)


## Dependency checks

pkg_check_modules (GLIB REQUIRED glib-2.0>=2.42)

include_directories (${GLIB_INCLUDE_DIRS})

set (FILES array.c credentials.c cvss.c drop_privileges.c hosts.c logging.c
           networking.c nvti.c pidfile.c prefs.c proctitle.c pwpolicy.c
           settings.c strings.c version.c)

set (HEADERS array.h credentials.h cvss.h drop_privileges.h hosts.h logging.h
             networking.h nvti.h pidfile.h prefs.h proctitle.h pwpolicy.h
             settings.h strings.h version.h)

if (BUILD_STATIC)
  set (LIBGVM_BASE_NAME gvm_base_static)
  add_library (gvm_base_static STATIC ${FILES})
  set_target_properties (gvm_base_static PROPERTIES OUTPUT_NAME "gvm_base")
  set_target_properties (gvm_base_static PROPERTIES CLEAN_DIRECT_OUTPUT 1)
  set_target_properties (gvm_base_static PROPERTIES PUBLIC_HEADER "${HEADERS}")
endif (BUILD_STATIC)

if (BUILD_SHARED)
  set (LIBGVM_BASE_NAME gvm_base_shared)
  add_library (gvm_base_shared SHARED ${FILES})
  set_target_properties (gvm_base_shared PROPERTIES OUTPUT_NAME "gvm_base")
  set_target_properties (gvm_base_shared PROPERTIES CLEAN_DIRECT_OUTPUT 1)
  set_target_properties (gvm_base_shared PROPERTIES SOVERSION "${PROJECT_VERSION_MAJOR}")
  set_target_properties (gvm_base_shared PROPERTIES VERSION "${CPACK_PACKAGE_VERSION}")
  set_target_properties (gvm_base_shared PROPERTIES PUBLIC_HEADER "${HEADERS}")

  target_link_libraries (gvm_base_shared LINK_PRIVATE ${GLIB_LDFLAGS} ${LINKER_HARDENING_FLAGS})
endif (BUILD_SHARED)

set (LIBGVM_BASE_NAME
     ${LIBGVM_BASE_NAME}
     PARENT_SCOPE)

if (GVM_PID_DIR)
  add_definitions (-DGVM_PID_DIR="${GVM_PID_DIR}")
endif (GVM_PID_DIR)

if (GVM_SYSCONF_DIR)
  add_definitions (-DGVM_SYSCONF_DIR="${GVM_SYSCONF_DIR}")
endif (GVM_SYSCONF_DIR)


## Tests

if (BUILD_TESTS)
  add_executable (array-test
                  EXCLUDE_FROM_ALL
                  array_tests.c)

  add_test (array-test array-test)

  target_include_directories (array-test PRIVATE ${CGREEN_INCLUDE_DIRS})

<<<<<<< HEAD
add_executable (nvti-test
                EXCLUDE_FROM_ALL
                nvti_tests.c)

add_test (nvti-test nvti-test)

target_link_libraries (nvti-test cgreen ${GLIB_LDFLAGS} ${LINKER_HARDENING_FLAGS})

add_custom_target (tests
                   DEPENDS array-test nvti-test)
=======
  target_link_libraries (array-test ${CGREEN_LIBRARIES} ${GLIB_LDFLAGS} ${LINKER_HARDENING_FLAGS})

  add_executable (version-test
                  EXCLUDE_FROM_ALL
                  version_tests.c)

  add_test (version-test version-test)

  target_include_directories (version-test PRIVATE ${CGREEN_INCLUDE_DIRS})

  target_link_libraries (version-test ${CGREEN_LIBRARIES} ${GLIB_LDFLAGS} ${LINKER_HARDENING_FLAGS})
endif (BUILD_TESTS)
>>>>>>> 62a1329c


## Install

configure_file (libgvm_base.pc.in ${CMAKE_BINARY_DIR}/libgvm_base.pc @ONLY)

install (DIRECTORY DESTINATION ${GVM_PID_DIR})

install (FILES ${CMAKE_BINARY_DIR}/libgvm_base.pc
         DESTINATION ${LIBDIR}/pkgconfig)

if (BUILD_STATIC)
  install (TARGETS gvm_base_static
    RUNTIME DESTINATION ${BINDIR}
    ARCHIVE DESTINATION ${LIBDIR}
    PUBLIC_HEADER DESTINATION "${INCLUDEDIR}/gvm/base")
endif (BUILD_STATIC)

if (BUILD_SHARED)
  install (TARGETS gvm_base_shared
    RUNTIME DESTINATION ${BINDIR}
    LIBRARY DESTINATION ${LIBDIR}
    ARCHIVE DESTINATION ${LIBDIR}
    PUBLIC_HEADER DESTINATION "${INCLUDEDIR}/gvm/base")
endif (BUILD_SHARED)

## End<|MERGE_RESOLUTION|>--- conflicted
+++ resolved
@@ -81,18 +81,6 @@
 
   target_include_directories (array-test PRIVATE ${CGREEN_INCLUDE_DIRS})
 
-<<<<<<< HEAD
-add_executable (nvti-test
-                EXCLUDE_FROM_ALL
-                nvti_tests.c)
-
-add_test (nvti-test nvti-test)
-
-target_link_libraries (nvti-test cgreen ${GLIB_LDFLAGS} ${LINKER_HARDENING_FLAGS})
-
-add_custom_target (tests
-                   DEPENDS array-test nvti-test)
-=======
   target_link_libraries (array-test ${CGREEN_LIBRARIES} ${GLIB_LDFLAGS} ${LINKER_HARDENING_FLAGS})
 
   add_executable (version-test
@@ -105,7 +93,6 @@
 
   target_link_libraries (version-test ${CGREEN_LIBRARIES} ${GLIB_LDFLAGS} ${LINKER_HARDENING_FLAGS})
 endif (BUILD_TESTS)
->>>>>>> 62a1329c
 
 
 ## Install
