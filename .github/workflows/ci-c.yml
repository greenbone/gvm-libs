--- conflicted
+++ resolved
@@ -24,13 +24,8 @@
     strategy:
       matrix:
         container:
-<<<<<<< HEAD
-          - greenbone/gvm-libs-master-clang-testing
-          - greenbone/gvm-libs-master-gcc-testing
-=======
           - greenbone/gvm-libs-middleware-debian-buster-clang-test
           - greenbone/gvm-libs-middleware-debian-buster-gcc-test
->>>>>>> ace4f7d1
     container: ${{ matrix.container }}
     steps:
       - uses: actions/checkout@v2.3.4
@@ -47,13 +42,8 @@
     strategy:
       matrix:
         container:
-<<<<<<< HEAD
-          - greenbone/gvm-libs-master-clang-testing
-          - greenbone/gvm-libs-master-gcc-testing
-=======
           - greenbone/gvm-libs-middleware-debian-buster-clang-test
           - greenbone/gvm-libs-middleware-debian-buster-gcc-test
->>>>>>> ace4f7d1
     container: ${{ matrix.container }}
     steps:
       - uses: actions/checkout@v2.3.4
@@ -66,11 +56,7 @@
   scan_build:
     name: Scan-build gvm-libs with clang
     runs-on: 'ubuntu-latest'
-<<<<<<< HEAD
-    container: greenbone/gvm-libs-master-clang-testing
-=======
     container: greenbone/gvm-libs-middleware-debian-buster-clang-test
->>>>>>> ace4f7d1
     steps:
       - uses: actions/checkout@v2.3.4
       - name: Configure and Compile gvm-libs
