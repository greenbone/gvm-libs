# SPDX-FileCopyrightText: 2016-2023 Greenbone AG
#
# SPDX-License-Identifier: GPL-2.0-or-later

## Library

include (FindPkgConfig)

if (NOT PKG_CONFIG_FOUND)
  message(FATAL_ERROR "pkg-config executable not found. Aborting.")
endif (NOT PKG_CONFIG_FOUND)

## Dependency checks

# for all modules we need glib
pkg_check_modules (GLIB REQUIRED glib-2.0>=2.42)

# for compressutils we need zlib
pkg_check_modules (ZLIB REQUIRED zlib>=1.2.8)

# for fileutils we need giolib
pkg_check_modules (GIO REQUIRED gio-2.0>=2.42)

# for serverutils, sshutils and xmlutils we need gnutls
pkg_check_modules (GNUTLS REQUIRED gnutls>=3.2.15)

# for uuidutils we need uuidlib
pkg_check_modules (UUID REQUIRED uuid>=2.25.0)

# for sshutils we need libssh
pkg_check_modules (LIBSSH REQUIRED libssh>=0.6.0)

# for kb we need libhiredis
pkg_check_modules (REDIS REQUIRED hiredis>=0.10.1)

# for fast XML we need libxml2
pkg_check_modules (LIBXML2 REQUIRED libxml-2.0>=2.0)

# for gpgmeutils we need libgpgme
pkg_check_modules (GPGME REQUIRED gpgme>=1.7.0)

# for serverutils we need libgcrypt
pkg_check_modules (GCRYPT REQUIRED libgcrypt)

# for json parsing we need cJSON
pkg_check_modules (CJSON REQUIRED libcjson>=1.7.14)

# for mqtt
find_library(LIBPAHO paho-mqtt3c)
message (STATUS "Looking for paho-mqtt3c ... ${LIBPAHO}")
if (NOT LIBPAHO)
  message (SEND_ERROR "libpaho-mqtt3c is required for MQTTv5 support.")
else (NOT LIBPAHO)
  set (LIBPAHO_LDFLAGS "paho-mqtt3c")
  add_definitions (-DHAVE_MQTT=1)
endif (NOT LIBPAHO)

message (STATUS "Looking for libcrypt...")
find_library (CRYPT crypt)
message (STATUS "Looking for libcrypt... ${CRYPT}")
if (NOT CRYPT)
message (SEND_ERROR "The libcrypt library is required.")
else (NOT CRYPT)
    pkg_search_module(CRYPT_M QUIET libcrypt)
    if (DEFINED ${CRYPT_M_VERSION} AND ${CRYPT_M_VERSION} VERSION_GREATER "3.1.1")
        message (STATUS "\t Using external crypt_gensal_r of ... ${CRYPT_M_VERSION}")
        set (CMAKE_C_FLAGS "${CMAKE_C_FLAGS} -DEXTERNAL_CRYPT_GENSALT_R=1")
    endif()
    set (CRYPT_LDFLAGS "-lcrypt")
endif (NOT CRYPT)

option (BUILD_WITH_RADIUS "Try to build with Radius support" ON)
option (BUILD_WITH_LDAP "Try to build with LDAP support" ON)

if (BUILD_WITH_RADIUS)
  #for radiusutils we need freeradius-client library
  message (STATUS "Looking for freeradius-client library...")
  find_library (LIBFREERADIUS freeradius-client)
  if (NOT LIBFREERADIUS)
    message (STATUS "Looking for radcli library...")
    find_library (LIBRADCLI radcli)
  endif (NOT LIBFREERADIUS)
  if (NOT LIBFREERADIUS AND NOT LIBRADCLI)
    message (STATUS "  No suitable radius library found - radius support disabled")
  elseif (LIBFREERADIUS)
    message (STATUS "  Found ${LIBFREERADIUS} - radius support enabled")
    set (RADIUS_LDFLAGS "-lfreeradius-client")
    add_definitions (-DENABLE_RADIUS_AUTH=1 -DRADIUS_AUTH_FREERADIUS=1)
  elseif (LIBRADCLI)
    message (STATUS "  Found ${LIBRADCLI} - radius support enabled")
    set (RADIUS_LDFLAGS "-lradcli")
    add_definitions (-DENABLE_RADIUS_AUTH=1 -DRADIUS_AUTH_RADCLI=1)
  endif (NOT LIBFREERADIUS AND NOT LIBRADCLI)
endif (BUILD_WITH_RADIUS)

if (BUILD_WITH_LDAP)
  #for ldaputils we need ldap library
  message (STATUS "Looking for libldap...")
  find_library (LIBLDAP ldap2)
  if (NOT LIBLDAP)
    find_library (LIBLDAP ldap)
  endif (NOT LIBLDAP)
  if (NOT LIBLDAP)
    message (STATUS "  No ldap library found - ldap support disabled")
  else (NOT LIBLDAP)
    message (STATUS "  Found ${LIBLDAP} - ldap support enabled")
    add_definitions (-DENABLE_LDAP_AUTH=1)
    set (LDAP_LDFLAGS "-lldap")
  endif (NOT LIBLDAP)
endif (BUILD_WITH_LDAP)

include_directories (${GLIB_INCLUDE_DIRS} ${GPGME_INCLUDE_DIRS} ${GCRYPT_INCLUDE_DIRS}
                     ${LIBXML2_INCLUDE_DIRS})

set (FILES cpeutils.c passwordbasedauthentication.c compressutils.c fileutils.c gpgmeutils.c json.c jsonpull.c kb.c
           ldaputils.c nvticache.c mqtt.c radiusutils.c serverutils.c sshutils.c uuidutils.c versionutils.c
           xmlutils.c)

set (HEADERS cpeutils.h passwordbasedauthentication.h authutils.h compressutils.h fileutils.h gpgmeutils.h
             json.h jsonpull.h kb.h ldaputils.h nvticache.h mqtt.h radiusutils.h serverutils.h sshutils.h
             uuidutils.h versionutils.h xmlutils.h)

if (BUILD_STATIC)
  add_library (gvm_util_static STATIC ${FILES})
  set_target_properties (gvm_util_static PROPERTIES OUTPUT_NAME "gvm_util")
  set_target_properties (gvm_util_static PROPERTIES CLEAN_DIRECT_OUTPUT 1)
  set_target_properties (gvm_util_static PROPERTIES PUBLIC_HEADER "${HEADERS}")
endif (BUILD_STATIC)

if (BUILD_SHARED)
  add_library (gvm_util_shared SHARED ${FILES})
  set_target_properties (gvm_util_shared PROPERTIES OUTPUT_NAME "gvm_util")
  set_target_properties (gvm_util_shared PROPERTIES CLEAN_DIRECT_OUTPUT 1)
  set_target_properties (gvm_util_shared PROPERTIES SOVERSION "${PROJECT_VERSION_MAJOR}")
  set_target_properties (gvm_util_shared PROPERTIES VERSION "${CPACK_PACKAGE_VERSION}")
  set_target_properties (gvm_util_shared PROPERTIES PUBLIC_HEADER "${HEADERS}")

  target_link_libraries (gvm_util_shared LINK_PRIVATE ${LIBPAHO_LDFLAGS} ${GLIB_LDFLAGS}
                         ${GIO_LDFLAGS} ${GPGME_LDFLAGS} ${ZLIB_LDFLAGS}
                         ${RADIUS_LDFLAGS} ${LIBSSH_LDFLAGS} ${GNUTLS_LDFLAGS}
                         ${GCRYPT_LDFLAGS} ${LDAP_LDFLAGS} ${REDIS_LDFLAGS}
                         ${LIBXML2_LDFLAGS} ${UUID_LDFLAGS}
                         ${LINKER_HARDENING_FLAGS} ${CRYPT_LDFLAGS}
                         ${CJSON_LDFLAGS})
endif (BUILD_SHARED)


## Tests

if (BUILD_TESTS)
  add_unit_test (json-test json_tests.c ${GLIB_LDFLAGS} ${CJSON_LDFLAGS})
  add_unit_test (jsonpull-test jsonpull_tests.c ${GLIB_LDFLAGS} ${CJSON_LDFLAGS})
  add_unit_test (passwordbasedauthentication-test passwordbasedauthentication_tests.c
                 ${BSD_LDFLAGS} ${GCRYPT_LDFLAGS} ${CRYPT_LDFLAGS} ${GLIB_LDFLAGS})
  add_unit_test (compressutils-test compressutils_tests.c
                 ${GLIB_LDFLAGS} ${GIO_LDFLAGS} ${GPGME_LDFLAGS} ${ZLIB_LDFLAGS}
                 ${RADIUS_LDFLAGS} ${LIBSSH_LDFLAGS} ${GNUTLS_LDFLAGS}
                 ${GCRYPT_LDFLAGS} ${LDAP_LDFLAGS} ${REDIS_LDFLAGS}
                 ${LIBXML2_LDFLAGS} ${UUID_LDFLAGS}
                 ${LINKER_HARDENING_FLAGS})
  add_unit_test (cpeutils-test cpeutils_tests.c
                 ${GLIB_LDFLAGS} ${GIO_LDFLAGS} ${GPGME_LDFLAGS} ${ZLIB_LDFLAGS}
                 ${RADIUS_LDFLAGS} ${LIBSSH_LDFLAGS} ${GNUTLS_LDFLAGS}
                 ${GCRYPT_LDFLAGS} ${LDAP_LDFLAGS} ${REDIS_LDFLAGS}
                 ${LIBXML2_LDFLAGS} ${UUID_LDFLAGS}
                 ${LINKER_HARDENING_FLAGS})
  add_unit_test (mqtt-test mqtt_tests.c gvm_util_shared gvm_base_shared
                 ${GLIB_LDFLAGS} ${LIBPAHO_LDFLAGS} ${UUID_LDFLAGS}
                 ${LINKER_HARDENING_FLAGS})
  add_unit_test (kb-test kb_tests.c gvm_base_shared ${GLIB_LDFLAGS} ${REDIS_LDFLAGS}
                 ${LINKER_HARDENING_FLAGS})
<<<<<<< HEAD
  add_unit_test (radiusutils-test radiusutils_tests.c gvm_util_shared gvm_base_shared
                 ${GLIB_LDFLAGS} ${RADIUS_LDFLAGS}
=======
  add_unit_test (serverutils-test serverutils_tests.c gvm_util_shared gvm_base_shared
                 ${GLIB_LDFLAGS} ${GCRYPT_LDFLAGS} ${GNUTLS_LDFLAGS}
>>>>>>> 56a8425c
                 ${LINKER_HARDENING_FLAGS})
  add_unit_test (versionutils-test versionutils_tests.c
                 ${GLIB_LDFLAGS} ${GIO_LDFLAGS} ${GPGME_LDFLAGS} ${ZLIB_LDFLAGS}
                 ${RADIUS_LDFLAGS} ${LIBSSH_LDFLAGS} ${GNUTLS_LDFLAGS}
                 ${GCRYPT_LDFLAGS} ${LDAP_LDFLAGS} ${REDIS_LDFLAGS}
                 ${LIBXML2_LDFLAGS} ${UUID_LDFLAGS}
                 ${LINKER_HARDENING_FLAGS})
  add_unit_test (xmlutils-test xmlutils_tests.c
                 ${GLIB_LDFLAGS} ${GIO_LDFLAGS} ${GPGME_LDFLAGS} ${ZLIB_LDFLAGS}
                 ${RADIUS_LDFLAGS} ${LIBSSH_LDFLAGS} ${GNUTLS_LDFLAGS}
                 ${GCRYPT_LDFLAGS} ${LDAP_LDFLAGS} ${REDIS_LDFLAGS}
                 ${LIBXML2_LDFLAGS} ${UUID_LDFLAGS}
                 ${LINKER_HARDENING_FLAGS})
endif (BUILD_TESTS)

## Install
configure_file (libgvm_util.pc.in ${CMAKE_BINARY_DIR}/libgvm_util.pc @ONLY)

install (FILES ${CMAKE_BINARY_DIR}/libgvm_util.pc
         DESTINATION ${LIBDIR}/pkgconfig)

if (BUILD_STATIC)
  install (TARGETS gvm_util_static
    RUNTIME DESTINATION ${BINDIR}
    ARCHIVE DESTINATION ${LIBDIR}
    PUBLIC_HEADER DESTINATION "${INCLUDEDIR}/gvm/util")
endif (BUILD_STATIC)

if (BUILD_SHARED)
  install (TARGETS gvm_util_shared
    RUNTIME DESTINATION ${BINDIR}
    LIBRARY DESTINATION ${LIBDIR}
    ARCHIVE DESTINATION ${LIBDIR}
    PUBLIC_HEADER DESTINATION "${INCLUDEDIR}/gvm/util")
endif (BUILD_SHARED)

## End<|MERGE_RESOLUTION|>--- conflicted
+++ resolved
@@ -169,13 +169,11 @@
                  ${LINKER_HARDENING_FLAGS})
   add_unit_test (kb-test kb_tests.c gvm_base_shared ${GLIB_LDFLAGS} ${REDIS_LDFLAGS}
                  ${LINKER_HARDENING_FLAGS})
-<<<<<<< HEAD
   add_unit_test (radiusutils-test radiusutils_tests.c gvm_util_shared gvm_base_shared
                  ${GLIB_LDFLAGS} ${RADIUS_LDFLAGS}
-=======
+                 ${LINKER_HARDENING_FLAGS})
   add_unit_test (serverutils-test serverutils_tests.c gvm_util_shared gvm_base_shared
                  ${GLIB_LDFLAGS} ${GCRYPT_LDFLAGS} ${GNUTLS_LDFLAGS}
->>>>>>> 56a8425c
                  ${LINKER_HARDENING_FLAGS})
   add_unit_test (versionutils-test versionutils_tests.c
                  ${GLIB_LDFLAGS} ${GIO_LDFLAGS} ${GPGME_LDFLAGS} ${ZLIB_LDFLAGS}
