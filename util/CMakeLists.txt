# SPDX-FileCopyrightText: 2016-2023 Greenbone AG
#
# SPDX-License-Identifier: GPL-2.0-or-later

## Library

include (FindPkgConfig)

if (NOT PKG_CONFIG_FOUND)
  message(FATAL_ERROR "pkg-config executable not found. Aborting.")
endif (NOT PKG_CONFIG_FOUND)

## Dependency checks

# for all modules we need glib
pkg_check_modules (GLIB REQUIRED glib-2.0>=2.42)

# for compressutils we need zlib
pkg_check_modules (ZLIB REQUIRED zlib>=1.2.8)

# for fileutils we need giolib
pkg_check_modules (GIO REQUIRED gio-2.0>=2.42)

# for serverutils, sshutils and xmlutils we need gnutls
pkg_check_modules (GNUTLS REQUIRED gnutls>=3.2.15)

# for uuidutils we need uuidlib
pkg_check_modules (UUID REQUIRED uuid>=2.25.0)

# for sshutils we need libssh
pkg_check_modules (LIBSSH REQUIRED libssh>=0.6.0)

# for kb we need libhiredis
pkg_check_modules (REDIS REQUIRED hiredis>=0.10.1)

# for fast XML we need libxml2
pkg_check_modules (LIBXML2 REQUIRED libxml-2.0>=2.0)

# for gpgmeutils we need libgpgme
pkg_check_modules (GPGME REQUIRED gpgme>=1.7.0)

# for serverutils we need libgcrypt
pkg_check_modules (GCRYPT REQUIRED libgcrypt)

# for json parsing we need cJSON
pkg_check_modules (CJSON REQUIRED libcjson>=1.7.14)

# for mqtt
find_library(LIBPAHO paho-mqtt3c)
message (STATUS "Looking for paho-mqtt3c ... ${LIBPAHO}")
if (NOT LIBPAHO)
  message (SEND_ERROR "libpaho-mqtt3c is required for MQTTv5 support.")
else (NOT LIBPAHO)
  set (LIBPAHO_LDFLAGS "paho-mqtt3c")
  add_definitions (-DHAVE_MQTT=1)
endif (NOT LIBPAHO)

message (STATUS "Looking for libcrypt...")
find_library (CRYPT crypt)
message (STATUS "Looking for libcrypt... ${CRYPT}")
if (NOT CRYPT)
message (SEND_ERROR "The libcrypt library is required.")
else (NOT CRYPT)
    pkg_search_module(CRYPT_M QUIET libcrypt)
    if (DEFINED ${CRYPT_M_VERSION} AND ${CRYPT_M_VERSION} VERSION_GREATER "3.1.1")
        message (STATUS "\t Using external crypt_gensal_r of ... ${CRYPT_M_VERSION}")
        set (CMAKE_C_FLAGS "${CMAKE_C_FLAGS} -DEXTERNAL_CRYPT_GENSALT_R=1")
    endif()
    set (CRYPT_LDFLAGS "-lcrypt")
endif (NOT CRYPT)

option (BUILD_WITH_RADIUS "Try to build with Radius support" ON)
option (BUILD_WITH_LDAP "Try to build with LDAP support" ON)

if (BUILD_WITH_RADIUS)
  #for radiusutils we need freeradius-client library
  message (STATUS "Looking for freeradius-client library...")
  find_library (LIBFREERADIUS freeradius-client)
  if (NOT LIBFREERADIUS)
    message (STATUS "Looking for radcli library...")
    find_library (LIBRADCLI radcli)
  endif (NOT LIBFREERADIUS)
  if (NOT LIBFREERADIUS AND NOT LIBRADCLI)
    message (STATUS "  No suitable radius library found - radius support disabled")
  elseif (LIBFREERADIUS)
    message (STATUS "  Found ${LIBFREERADIUS} - radius support enabled")
    set (RADIUS_LDFLAGS "-lfreeradius-client")
    add_definitions (-DENABLE_RADIUS_AUTH=1 -DRADIUS_AUTH_FREERADIUS=1)
  elseif (LIBRADCLI)
    message (STATUS "  Found ${LIBRADCLI} - radius support enabled")
    set (RADIUS_LDFLAGS "-lradcli")
    add_definitions (-DENABLE_RADIUS_AUTH=1 -DRADIUS_AUTH_RADCLI=1)
  endif (NOT LIBFREERADIUS AND NOT LIBRADCLI)
endif (BUILD_WITH_RADIUS)

if (BUILD_WITH_LDAP)
  #for ldaputils we need ldap library
  message (STATUS "Looking for libldap...")
  find_library (LIBLDAP ldap2)
  if (NOT LIBLDAP)
    find_library (LIBLDAP ldap)
  endif (NOT LIBLDAP)
  if (NOT LIBLDAP)
    message (STATUS "  No ldap library found - ldap support disabled")
  else (NOT LIBLDAP)
    message (STATUS "  Found ${LIBLDAP} - ldap support enabled")
    add_definitions (-DENABLE_LDAP_AUTH=1)
    set (LDAP_LDFLAGS "-lldap")
  endif (NOT LIBLDAP)
endif (BUILD_WITH_LDAP)

include_directories (${GLIB_INCLUDE_DIRS} ${GPGME_INCLUDE_DIRS} ${GCRYPT_INCLUDE_DIRS}
                     ${LIBXML2_INCLUDE_DIRS})

set (FILES cpeutils.c passwordbasedauthentication.c compressutils.c fileutils.c gpgmeutils.c kb.c ldaputils.c
<<<<<<< HEAD
           nvticache.c mqtt.c radiusutils.c serverutils.c sshutils.c uuidutils.c versionutils.c
           xmlutils.c)

set (HEADERS cpeutils.h passwordbasedauthentication.h authutils.h compressutils.h fileutils.h gpgmeutils.h kb.h
             ldaputils.h nvticache.h mqtt.h radiusutils.h serverutils.h sshutils.h
             uuidutils.h versionutils.h xmlutils.h)
=======
           nvticache.c mqtt.c radiusutils.c serverutils.c sshutils.c uuidutils.c
           xmlutils.c jsonpull.c)

set (HEADERS cpeutils.h passwordbasedauthentication.h authutils.h compressutils.h fileutils.h gpgmeutils.h kb.h
             ldaputils.h nvticache.h mqtt.h radiusutils.h serverutils.h sshutils.h
             uuidutils.h xmlutils.h jsonpull.h)
>>>>>>> 48080ff9

if (BUILD_STATIC)
  add_library (gvm_util_static STATIC ${FILES})
  set_target_properties (gvm_util_static PROPERTIES OUTPUT_NAME "gvm_util")
  set_target_properties (gvm_util_static PROPERTIES CLEAN_DIRECT_OUTPUT 1)
  set_target_properties (gvm_util_static PROPERTIES PUBLIC_HEADER "${HEADERS}")
endif (BUILD_STATIC)

if (BUILD_SHARED)
  add_library (gvm_util_shared SHARED ${FILES})
  set_target_properties (gvm_util_shared PROPERTIES OUTPUT_NAME "gvm_util")
  set_target_properties (gvm_util_shared PROPERTIES CLEAN_DIRECT_OUTPUT 1)
  set_target_properties (gvm_util_shared PROPERTIES SOVERSION "${PROJECT_VERSION_MAJOR}")
  set_target_properties (gvm_util_shared PROPERTIES VERSION "${CPACK_PACKAGE_VERSION}")
  set_target_properties (gvm_util_shared PROPERTIES PUBLIC_HEADER "${HEADERS}")

  target_link_libraries (gvm_util_shared LINK_PRIVATE ${LIBPAHO_LDFLAGS} ${GLIB_LDFLAGS}
                         ${GIO_LDFLAGS} ${GPGME_LDFLAGS} ${ZLIB_LDFLAGS}
                         ${RADIUS_LDFLAGS} ${LIBSSH_LDFLAGS} ${GNUTLS_LDFLAGS}
                         ${GCRYPT_LDFLAGS} ${LDAP_LDFLAGS} ${REDIS_LDFLAGS}
                         ${LIBXML2_LDFLAGS} ${UUID_LDFLAGS}
                         ${LINKER_HARDENING_FLAGS} ${CRYPT_LDFLAGS}
                         ${CJSON_LDFLAGS})
endif (BUILD_SHARED)


## Tests

if (BUILD_TESTS)
  add_executable (jsonpull-test
                  EXCLUDE_FROM_ALL
                  jsonpull_tests.c)

  add_test (jsonpull-test jsonpull-test)

  target_include_directories (jsonpull-test PRIVATE ${CGREEN_INCLUDE_DIRS})

  target_link_libraries (jsonpull-test ${CGREEN_LIBRARIES}
                         ${GLIB_LDFLAGS} ${CJSON_LDFLAGS})

  add_custom_target (tests-jsonpull
                     DEPENDS jsonpull-test)


  add_executable (passwordbasedauthentication-test
                  EXCLUDE_FROM_ALL
                  passwordbasedauthentication_tests.c)

  add_test (passwordbasedauthentication-test passwordbasedauthentication-test)

  target_include_directories (passwordbasedauthentication-test PRIVATE ${CGREEN_INCLUDE_DIRS})

  target_link_libraries (passwordbasedauthentication-test ${CGREEN_LIBRARIES}
                        ${BSD_LDFLAGS}
                        ${GCRYPT_LDFLAGS}
                        ${CRYPT_LDFLAGS}
                        ${GLIB_LDFLAGS})

  add_custom_target (tests-passwordbasedauthentication
                    DEPENDS passwordbasedauthentication-test)

  add_executable (cpeutils-test
                  EXCLUDE_FROM_ALL
                  cpeutils_tests.c)

  add_test (cpeutils-test cpeutils-test)

  target_include_directories (cpeutils-test PRIVATE ${CGREEN_INCLUDE_DIRS})

  target_link_libraries (cpeutils-test ${CGREEN_LIBRARIES}
                        ${GLIB_LDFLAGS} ${GIO_LDFLAGS} ${GPGME_LDFLAGS} ${ZLIB_LDFLAGS}
              ${RADIUS_LDFLAGS} ${LIBSSH_LDFLAGS} ${GNUTLS_LDFLAGS}
              ${GCRYPT_LDFLAGS} ${LDAP_LDFLAGS} ${REDIS_LDFLAGS}
              ${LIBXML2_LDFLAGS} ${UUID_LDFLAGS}
              ${LINKER_HARDENING_FLAGS})

  add_custom_target (tests-cpeutils
                    DEPENDS cpeutils-test)

  add_executable (versionutils-test
                  EXCLUDE_FROM_ALL
                  versionutils_tests.c)

  add_test (versionutils-test versionutils-test)

  target_include_directories (versionutils-test PRIVATE ${CGREEN_INCLUDE_DIRS})

  target_link_libraries (versionutils-test ${CGREEN_LIBRARIES}
                        ${GLIB_LDFLAGS} ${GIO_LDFLAGS} ${GPGME_LDFLAGS} ${ZLIB_LDFLAGS}
              ${RADIUS_LDFLAGS} ${LIBSSH_LDFLAGS} ${GNUTLS_LDFLAGS}
              ${GCRYPT_LDFLAGS} ${LDAP_LDFLAGS} ${REDIS_LDFLAGS}
              ${LIBXML2_LDFLAGS} ${UUID_LDFLAGS}
              ${LINKER_HARDENING_FLAGS})

  add_custom_target (tests-versionutils
                    DEPENDS versionutils-test)

  add_executable (xmlutils-test
                  EXCLUDE_FROM_ALL
                  xmlutils_tests.c)

  add_test (xmlutils-test xmlutils-test)

  target_include_directories (xmlutils-test PRIVATE ${CGREEN_INCLUDE_DIRS})

  target_link_libraries (xmlutils-test ${CGREEN_LIBRARIES}
                        ${GLIB_LDFLAGS} ${GIO_LDFLAGS} ${GPGME_LDFLAGS} ${ZLIB_LDFLAGS}
              ${RADIUS_LDFLAGS} ${LIBSSH_LDFLAGS} ${GNUTLS_LDFLAGS}
              ${GCRYPT_LDFLAGS} ${LDAP_LDFLAGS} ${REDIS_LDFLAGS}
              ${LIBXML2_LDFLAGS} ${UUID_LDFLAGS}
              ${LINKER_HARDENING_FLAGS})

  add_custom_target (tests-xmlutils
                    DEPENDS xmlutils-test)

endif (BUILD_TESTS)

## Install
configure_file (libgvm_util.pc.in ${CMAKE_BINARY_DIR}/libgvm_util.pc @ONLY)

install (FILES ${CMAKE_BINARY_DIR}/libgvm_util.pc
         DESTINATION ${LIBDIR}/pkgconfig)

if (BUILD_STATIC)
  install (TARGETS gvm_util_static
    RUNTIME DESTINATION ${BINDIR}
    ARCHIVE DESTINATION ${LIBDIR}
    PUBLIC_HEADER DESTINATION "${INCLUDEDIR}/gvm/util")
endif (BUILD_STATIC)

if (BUILD_SHARED)
  install (TARGETS gvm_util_shared
    RUNTIME DESTINATION ${BINDIR}
    LIBRARY DESTINATION ${LIBDIR}
    ARCHIVE DESTINATION ${LIBDIR}
    PUBLIC_HEADER DESTINATION "${INCLUDEDIR}/gvm/util")
endif (BUILD_SHARED)

## End<|MERGE_RESOLUTION|>--- conflicted
+++ resolved
@@ -113,21 +113,12 @@
                      ${LIBXML2_INCLUDE_DIRS})
 
 set (FILES cpeutils.c passwordbasedauthentication.c compressutils.c fileutils.c gpgmeutils.c kb.c ldaputils.c
-<<<<<<< HEAD
            nvticache.c mqtt.c radiusutils.c serverutils.c sshutils.c uuidutils.c versionutils.c
-           xmlutils.c)
+           xmlutils.c jsonpull.c)
 
 set (HEADERS cpeutils.h passwordbasedauthentication.h authutils.h compressutils.h fileutils.h gpgmeutils.h kb.h
              ldaputils.h nvticache.h mqtt.h radiusutils.h serverutils.h sshutils.h
-             uuidutils.h versionutils.h xmlutils.h)
-=======
-           nvticache.c mqtt.c radiusutils.c serverutils.c sshutils.c uuidutils.c
-           xmlutils.c jsonpull.c)
-
-set (HEADERS cpeutils.h passwordbasedauthentication.h authutils.h compressutils.h fileutils.h gpgmeutils.h kb.h
-             ldaputils.h nvticache.h mqtt.h radiusutils.h serverutils.h sshutils.h
-             uuidutils.h xmlutils.h jsonpull.h)
->>>>>>> 48080ff9
+             uuidutils.h xmlutils.h jsonpull.h versionutils.h)
 
 if (BUILD_STATIC)
   add_library (gvm_util_static STATIC ${FILES})
