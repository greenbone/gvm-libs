# SPDX-FileCopyrightText: 2016-2023 Greenbone AG
#
# SPDX-License-Identifier: GPL-2.0-or-later

## Library

include (FindPkgConfig)

if (NOT PKG_CONFIG_FOUND)
  message(FATAL_ERROR "pkg-config executable not found. Aborting.")
endif (NOT PKG_CONFIG_FOUND)

## Dependency checks

# for all modules we need glib
pkg_check_modules (GLIB REQUIRED glib-2.0>=2.42)

# for compressutils we need zlib
pkg_check_modules (ZLIB REQUIRED zlib>=1.2.8)

# for fileutils we need giolib
pkg_check_modules (GIO REQUIRED gio-2.0>=2.42)

# for serverutils, sshutils and xmlutils we need gnutls
pkg_check_modules (GNUTLS REQUIRED gnutls>=3.2.15)

# for uuidutils we need uuidlib
pkg_check_modules (UUID REQUIRED uuid>=2.25.0)

# for sshutils we need libssh
pkg_check_modules (LIBSSH REQUIRED libssh>=0.6.0)

# for kb we need libhiredis
pkg_check_modules (REDIS REQUIRED hiredis>=0.10.1)

# for fast XML we need libxml2
pkg_check_modules (LIBXML2 REQUIRED libxml-2.0>=2.0)

# for gpgmeutils we need libgpgme
pkg_check_modules (GPGME REQUIRED gpgme>=1.7.0)

# for serverutils we need libgcrypt
pkg_check_modules (GCRYPT REQUIRED libgcrypt)

# for json parsing we need cJSON
pkg_check_modules (CJSON REQUIRED libcjson>=1.7.14)

# for mqtt
find_library(LIBPAHO paho-mqtt3c)
message (STATUS "Looking for paho-mqtt3c ... ${LIBPAHO}")
if (NOT LIBPAHO)
  message (SEND_ERROR "libpaho-mqtt3c is required for MQTTv5 support.")
else (NOT LIBPAHO)
  set (LIBPAHO_LDFLAGS "paho-mqtt3c")
  add_definitions (-DHAVE_MQTT=1)
endif (NOT LIBPAHO)

message (STATUS "Looking for libcrypt...")
find_library (CRYPT crypt)
message (STATUS "Looking for libcrypt... ${CRYPT}")
if (NOT CRYPT)
message (SEND_ERROR "The libcrypt library is required.")
else (NOT CRYPT)
    pkg_search_module(CRYPT_M QUIET libcrypt)
    if (DEFINED ${CRYPT_M_VERSION} AND ${CRYPT_M_VERSION} VERSION_GREATER "3.1.1")
        message (STATUS "\t Using external crypt_gensal_r of ... ${CRYPT_M_VERSION}")
        set (CMAKE_C_FLAGS "${CMAKE_C_FLAGS} -DEXTERNAL_CRYPT_GENSALT_R=1")
    endif()
    set (CRYPT_LDFLAGS "-lcrypt")
endif (NOT CRYPT)

option (BUILD_WITH_RADIUS "Try to build with Radius support" ON)
option (BUILD_WITH_LDAP "Try to build with LDAP support" ON)

if (BUILD_WITH_RADIUS)
  #for radiusutils we need freeradius-client library
  message (STATUS "Looking for freeradius-client library...")
  find_library (LIBFREERADIUS freeradius-client)
  if (NOT LIBFREERADIUS)
    message (STATUS "Looking for radcli library...")
    find_library (LIBRADCLI radcli)
  endif (NOT LIBFREERADIUS)
  if (NOT LIBFREERADIUS AND NOT LIBRADCLI)
    message (STATUS "  No suitable radius library found - radius support disabled")
  elseif (LIBFREERADIUS)
    message (STATUS "  Found ${LIBFREERADIUS} - radius support enabled")
    set (RADIUS_LDFLAGS "-lfreeradius-client")
    add_definitions (-DENABLE_RADIUS_AUTH=1 -DRADIUS_AUTH_FREERADIUS=1)
  elseif (LIBRADCLI)
    message (STATUS "  Found ${LIBRADCLI} - radius support enabled")
    set (RADIUS_LDFLAGS "-lradcli")
    add_definitions (-DENABLE_RADIUS_AUTH=1 -DRADIUS_AUTH_RADCLI=1)
  endif (NOT LIBFREERADIUS AND NOT LIBRADCLI)
endif (BUILD_WITH_RADIUS)

if (BUILD_WITH_LDAP)
  #for ldaputils we need ldap library
  message (STATUS "Looking for libldap...")
  find_library (LIBLDAP ldap2)
  if (NOT LIBLDAP)
    find_library (LIBLDAP ldap)
  endif (NOT LIBLDAP)
  if (NOT LIBLDAP)
    message (STATUS "  No ldap library found - ldap support disabled")
  else (NOT LIBLDAP)
    message (STATUS "  Found ${LIBLDAP} - ldap support enabled")
    add_definitions (-DENABLE_LDAP_AUTH=1)
    set (LDAP_LDFLAGS "-lldap")
  endif (NOT LIBLDAP)
endif (BUILD_WITH_LDAP)

include_directories (${GLIB_INCLUDE_DIRS} ${GPGME_INCLUDE_DIRS} ${GCRYPT_INCLUDE_DIRS}
                     ${LIBXML2_INCLUDE_DIRS})

set (FILES cpeutils.c passwordbasedauthentication.c compressutils.c fileutils.c gpgmeutils.c json.c jsonpull.c kb.c
           ldaputils.c nvticache.c mqtt.c radiusutils.c serverutils.c sshutils.c uuidutils.c versionutils.c
           xmlutils.c)

set (HEADERS cpeutils.h passwordbasedauthentication.h authutils.h compressutils.h fileutils.h gpgmeutils.h
             json.h jsonpull.h kb.h ldaputils.h nvticache.h mqtt.h radiusutils.h serverutils.h sshutils.h
             uuidutils.h versionutils.h xmlutils.h)

if (BUILD_STATIC)
  add_library (gvm_util_static STATIC ${FILES})
  set_target_properties (gvm_util_static PROPERTIES OUTPUT_NAME "gvm_util")
  set_target_properties (gvm_util_static PROPERTIES CLEAN_DIRECT_OUTPUT 1)
  set_target_properties (gvm_util_static PROPERTIES PUBLIC_HEADER "${HEADERS}")
endif (BUILD_STATIC)

if (BUILD_SHARED)
  add_library (gvm_util_shared SHARED ${FILES})
  set_target_properties (gvm_util_shared PROPERTIES OUTPUT_NAME "gvm_util")
  set_target_properties (gvm_util_shared PROPERTIES CLEAN_DIRECT_OUTPUT 1)
  set_target_properties (gvm_util_shared PROPERTIES SOVERSION "${PROJECT_VERSION_MAJOR}")
  set_target_properties (gvm_util_shared PROPERTIES VERSION "${CPACK_PACKAGE_VERSION}")
  set_target_properties (gvm_util_shared PROPERTIES PUBLIC_HEADER "${HEADERS}")

  target_link_libraries (gvm_util_shared LINK_PRIVATE ${LIBPAHO_LDFLAGS} ${GLIB_LDFLAGS}
                         ${GIO_LDFLAGS} ${GPGME_LDFLAGS} ${ZLIB_LDFLAGS}
                         ${RADIUS_LDFLAGS} ${LIBSSH_LDFLAGS} ${GNUTLS_LDFLAGS}
                         ${GCRYPT_LDFLAGS} ${LDAP_LDFLAGS} ${REDIS_LDFLAGS}
                         ${LIBXML2_LDFLAGS} ${UUID_LDFLAGS}
                         ${LINKER_HARDENING_FLAGS} ${CRYPT_LDFLAGS}
                         ${CJSON_LDFLAGS})
endif (BUILD_SHARED)


## Tests

if (BUILD_TESTS)
  add_unit_test (json-test json_tests.c ${GLIB_LDFLAGS} ${CJSON_LDFLAGS})
  add_unit_test (jsonpull-test jsonpull_tests.c ${GLIB_LDFLAGS} ${CJSON_LDFLAGS})
  add_unit_test (passwordbasedauthentication-test passwordbasedauthentication_tests.c
                 ${BSD_LDFLAGS} ${GCRYPT_LDFLAGS} ${CRYPT_LDFLAGS} ${GLIB_LDFLAGS})
  add_unit_test (compressutils-test compressutils_tests.c
                 ${GLIB_LDFLAGS} ${GIO_LDFLAGS} ${GPGME_LDFLAGS} ${ZLIB_LDFLAGS}
                 ${RADIUS_LDFLAGS} ${LIBSSH_LDFLAGS} ${GNUTLS_LDFLAGS}
                 ${GCRYPT_LDFLAGS} ${LDAP_LDFLAGS} ${REDIS_LDFLAGS}
                 ${LIBXML2_LDFLAGS} ${UUID_LDFLAGS}
                 ${LINKER_HARDENING_FLAGS})
  add_unit_test (cpeutils-test cpeutils_tests.c
                 ${GLIB_LDFLAGS} ${GIO_LDFLAGS} ${GPGME_LDFLAGS} ${ZLIB_LDFLAGS}
                 ${RADIUS_LDFLAGS} ${LIBSSH_LDFLAGS} ${GNUTLS_LDFLAGS}
                 ${GCRYPT_LDFLAGS} ${LDAP_LDFLAGS} ${REDIS_LDFLAGS}
                 ${LIBXML2_LDFLAGS} ${UUID_LDFLAGS}
                 ${LINKER_HARDENING_FLAGS})
<<<<<<< HEAD
  add_unit_test (mqtt-test mqtt_tests.c gvm_util_shared gvm_base_shared
                 ${GLIB_LDFLAGS} ${LIBPAHO_LDFLAGS} ${UUID_LDFLAGS}
=======
  add_unit_test (kb-test kb_tests.c gvm_base_shared ${GLIB_LDFLAGS} ${REDIS_LDFLAGS}
>>>>>>> 58adf7f9
                 ${LINKER_HARDENING_FLAGS})
  add_unit_test (versionutils-test versionutils_tests.c
                 ${GLIB_LDFLAGS} ${GIO_LDFLAGS} ${GPGME_LDFLAGS} ${ZLIB_LDFLAGS}
                 ${RADIUS_LDFLAGS} ${LIBSSH_LDFLAGS} ${GNUTLS_LDFLAGS}
                 ${GCRYPT_LDFLAGS} ${LDAP_LDFLAGS} ${REDIS_LDFLAGS}
                 ${LIBXML2_LDFLAGS} ${UUID_LDFLAGS}
                 ${LINKER_HARDENING_FLAGS})
  add_unit_test (xmlutils-test xmlutils_tests.c
                 ${GLIB_LDFLAGS} ${GIO_LDFLAGS} ${GPGME_LDFLAGS} ${ZLIB_LDFLAGS}
                 ${RADIUS_LDFLAGS} ${LIBSSH_LDFLAGS} ${GNUTLS_LDFLAGS}
                 ${GCRYPT_LDFLAGS} ${LDAP_LDFLAGS} ${REDIS_LDFLAGS}
                 ${LIBXML2_LDFLAGS} ${UUID_LDFLAGS}
                 ${LINKER_HARDENING_FLAGS})
endif (BUILD_TESTS)

## Install
configure_file (libgvm_util.pc.in ${CMAKE_BINARY_DIR}/libgvm_util.pc @ONLY)

install (FILES ${CMAKE_BINARY_DIR}/libgvm_util.pc
         DESTINATION ${LIBDIR}/pkgconfig)

if (BUILD_STATIC)
  install (TARGETS gvm_util_static
    RUNTIME DESTINATION ${BINDIR}
    ARCHIVE DESTINATION ${LIBDIR}
    PUBLIC_HEADER DESTINATION "${INCLUDEDIR}/gvm/util")
endif (BUILD_STATIC)

if (BUILD_SHARED)
  install (TARGETS gvm_util_shared
    RUNTIME DESTINATION ${BINDIR}
    LIBRARY DESTINATION ${LIBDIR}
    ARCHIVE DESTINATION ${LIBDIR}
    PUBLIC_HEADER DESTINATION "${INCLUDEDIR}/gvm/util")
endif (BUILD_SHARED)

## End<|MERGE_RESOLUTION|>--- conflicted
+++ resolved
@@ -164,12 +164,10 @@
                  ${GCRYPT_LDFLAGS} ${LDAP_LDFLAGS} ${REDIS_LDFLAGS}
                  ${LIBXML2_LDFLAGS} ${UUID_LDFLAGS}
                  ${LINKER_HARDENING_FLAGS})
-<<<<<<< HEAD
   add_unit_test (mqtt-test mqtt_tests.c gvm_util_shared gvm_base_shared
                  ${GLIB_LDFLAGS} ${LIBPAHO_LDFLAGS} ${UUID_LDFLAGS}
-=======
+                 ${LINKER_HARDENING_FLAGS})
   add_unit_test (kb-test kb_tests.c gvm_base_shared ${GLIB_LDFLAGS} ${REDIS_LDFLAGS}
->>>>>>> 58adf7f9
                  ${LINKER_HARDENING_FLAGS})
   add_unit_test (versionutils-test versionutils_tests.c
                  ${GLIB_LDFLAGS} ${GIO_LDFLAGS} ${GPGME_LDFLAGS} ${ZLIB_LDFLAGS}
