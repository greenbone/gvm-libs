/* Copyright (C) 2014-2021 Greenbone Networks GmbH
 *
 * SPDX-License-Identifier: GPL-2.0-or-later
 *
 * This program is free software; you can redistribute it and/or
 * modify it under the terms of the GNU General Public License
 * as published by the Free Software Foundation; either version 2
 * of the License, or (at your option) any later version.
 *
 * This program is distributed in the hope that it will be useful,
 * but WITHOUT ANY WARRANTY; without even the implied warranty of
 * MERCHANTABILITY or FITNESS FOR A PARTICULAR PURPOSE.  See the
 * GNU General Public License for more details.
 *
 * You should have received a copy of the GNU General Public License
 * along with this program; if not, write to the Free Software
 * Foundation, Inc., 51 Franklin St, Fifth Floor, Boston, MA 02110-1301 USA.
 */

/**
 * @file
 * @brief Knowledge base management API - Redis backend.
 */

#define _GNU_SOURCE

#include "kb.h"

#include <errno.h> /* for ENOMEM, EINVAL, EPROTO, EALREADY, ECONN... */
#include <glib.h>  /* for g_log, g_free */
#include <hiredis/hiredis.h> /* for redisReply, freeReplyObject, redisCommand */
#include <stdbool.h>         /* for bool, true, false */
#include <stdio.h>
#include <stdlib.h> /* for atoi */
#include <string.h> /* for strlen, strerror, strncpy, memset */

#undef G_LOG_DOMAIN
#define G_LOG_DOMAIN "lib  kb"

/**
 * @file kb.c
 *
 * @brief Contains specialized structures and functions to use redis as a KB
 *        server.
 */

/**
 * @brief Name of the namespace usage bitmap in redis.
 */
#define GLOBAL_DBINDEX_NAME "GVM.__GlobalDBIndex"

static const struct kb_operations KBRedisOperations;

/**
 * @brief Subclass of struct kb, it contains the redis-specific fields, such as
 *        the redis context, current DB (namespace) id and the server socket
 *        path.
 */
struct kb_redis
{
  struct kb kb;        /**< Parent KB handle. */
  unsigned int max_db; /**< Max # of databases. */
  unsigned int db;     /**< Namespace ID number, 0 if uninitialized. */
  redisContext *rctx;  /**< Redis client context. */
  char *path;          /**< Path to the server socket. */
};
#define redis_kb(__kb) ((struct kb_redis *) (__kb))

static int
redis_delete_all (struct kb_redis *);
static int redis_lnk_reset (kb_t);
static int
redis_flush_all (kb_t, const char *);
static redisReply *
redis_cmd (struct kb_redis *kbr, const char *fmt, ...);

/**
 * @brief Attempt to atomically acquire ownership of a database.
 *
 * @return 0 on success, negative integer otherwise.
 */
static int
try_database_index (struct kb_redis *kbr, int index)
{
  redisContext *ctx = kbr->rctx;
  redisReply *rep;
  int rc = 0;

  rep = redisCommand (ctx, "HSETNX %s %d 1", GLOBAL_DBINDEX_NAME, index);
  if (rep == NULL)
    return -ENOMEM;

  if (rep->type != REDIS_REPLY_INTEGER)
    rc = -EPROTO;
  else if (rep->integer == 0)
    rc = -EALREADY;
  else
    kbr->db = index;

  freeReplyObject (rep);

  return rc;
}

/**
 * @brief Set the number of databases have been configured
 *        into kbr struct.
 *
 * @param[in] kbr Subclass of struct kb where to save the max db index founded.
 *
 * @return 0 on success, -1 on error.
 */
static int
fetch_max_db_index (struct kb_redis *kbr)
{
  int rc = 0;
  redisContext *ctx = kbr->rctx;
  redisReply *rep = NULL;

  rep = redisCommand (ctx, "CONFIG GET databases");
  if (rep == NULL)
    {
      g_log (G_LOG_DOMAIN, G_LOG_LEVEL_CRITICAL,
             "%s: redis command failed with '%s'", __func__, ctx->errstr);
      rc = -1;
      goto err_cleanup;
    }

  if (rep->type != REDIS_REPLY_ARRAY)
    {
      g_log (G_LOG_DOMAIN, G_LOG_LEVEL_CRITICAL,
             "%s: cannot retrieve max DB number: %s", __func__, rep->str);
      rc = -1;
      goto err_cleanup;
    }

  if (rep->elements == 2)
    {
      kbr->max_db = (unsigned) atoi (rep->element[1]->str);
    }
  else
    {
      g_log (G_LOG_DOMAIN, G_LOG_LEVEL_CRITICAL,
             "%s: unexpected reply length (%zd)", __func__, rep->elements);
      rc = -1;
      goto err_cleanup;
    }

  g_debug ("%s: maximum DB number: %u", __func__, kbr->max_db);

err_cleanup:
  if (rep != NULL)
    freeReplyObject (rep);

  return rc;
}

/**
 * @brief Select DB.
 *
 * WARNING: do not call redis_cmd in here, since our context is not fully
 * acquired yet!
 *
 * @param[in] kbr Subclass of struct kb where to save the db index.
 *
 * @return 0 on success, -1 on error.
 */
static int
select_database (struct kb_redis *kbr)
{
  int rc;
  redisContext *ctx = kbr->rctx;
  redisReply *rep = NULL;

  if (kbr->db == 0)
    {
      unsigned i;

      if (kbr->max_db == 0)
        fetch_max_db_index (kbr);

      for (i = 1; i < kbr->max_db; i++)
        {
          rc = try_database_index (kbr, i);
          if (rc == 0)
            break;
        }
    }

  /* No DB available, give up. */
  if (kbr->db == 0)
    {
      rc = -1;
      goto err_cleanup;
    }

  rep = redisCommand (ctx, "SELECT %u", kbr->db);
  if (rep == NULL || rep->type != REDIS_REPLY_STATUS)
    {
      rc = -1;
      goto err_cleanup;
    }

  rc = 0;

err_cleanup:
  if (rep != NULL)
    freeReplyObject (rep);

  return rc;
}

/**
 * @brief Release DB.
 *
 * @param[in] kbr Subclass of struct kb.
 *
 * @return 0 on success, -1 on error.
 */
static int
redis_release_db (struct kb_redis *kbr)
{
  int rc;
  redisContext *ctx = kbr->rctx;
  redisReply *rep;

  if (ctx == NULL)
    return -EINVAL;

  rep = redisCommand (ctx, "SELECT 0"); /* Management database*/
  if (rep == NULL || rep->type != REDIS_REPLY_STATUS)
    {
      rc = -1;
      goto err_cleanup;
    }
  freeReplyObject (rep);

  rep = redisCommand (ctx, "HDEL %s %d", GLOBAL_DBINDEX_NAME, kbr->db);
  if (rep == NULL || rep->type != REDIS_REPLY_INTEGER)
    {
      rc = -1;
      goto err_cleanup;
    }

  rc = 0;

err_cleanup:
  if (rep != NULL)
    freeReplyObject (rep);

  return rc;
}

/**
 * @brief Get redis context if it is already connected or do a
 *        a connection.
 *
 * @param[in] kbr Subclass of struct kb where to fetch the context.
 *                or where it is saved in case of a new connection.
 *
 * @return 0 on success, -1 on connection error, -2 on unavailable DB slot.
 */
static int
get_redis_ctx (struct kb_redis *kbr)
{
  int rc;

  if (kbr->rctx != NULL)
    return 0;

  kbr->rctx = redisConnectUnix (kbr->path);
  if (kbr->rctx == NULL || kbr->rctx->err)
    {
      g_log (G_LOG_DOMAIN, G_LOG_LEVEL_CRITICAL,
             "%s: redis connection error to %s: %s", __func__, kbr->path,
             kbr->rctx ? kbr->rctx->errstr : strerror (ENOMEM));
      redisFree (kbr->rctx);
      kbr->rctx = NULL;
      g_free (kbr->path);
      return -1;
    }

  rc = select_database (kbr);
  if (rc)
    {
      g_log (G_LOG_DOMAIN, G_LOG_LEVEL_CRITICAL, "No redis DB available");
      redisFree (kbr->rctx);
      kbr->rctx = NULL;
      g_free (kbr->path);
      return -2;
    }

  g_debug ("%s: connected to redis://%s/%d", __func__, kbr->path, kbr->db);
  return 0;
}

/**
 * @brief Test redis connection.
 *
 * @param[in] kbr Subclass of struct kb to test.
 *
 * @return 0 on success, negative integer on error.
 */
static int
redis_test_connection (struct kb_redis *kbr)
{
  int rc = 0;
  redisReply *rep;

  rep = redis_cmd (kbr, "PING");
  if (rep == NULL)
    {
      /* not 100% relevant but hiredis doesn't provide us with proper error
       * codes. */
      rc = -ECONNREFUSED;
      goto out;
    }

  if (rep->type != REDIS_REPLY_STATUS)
    {
      rc = -EINVAL;
      goto out;
    }

  if (g_ascii_strcasecmp (rep->str, "PONG"))
    {
      rc = -EPROTO;
      goto out;
    }

out:
  if (rep != NULL)
    freeReplyObject (rep);

  return rc;
}

/**
 * @brief Delete all entries and release ownership on the namespace.
 *
 * @param[in] kb KB handle to release.
 *
 * @return 0 on success, non-null on error.
 */
static int
redis_delete (kb_t kb)
{
  struct kb_redis *kbr;

  kbr = redis_kb (kb);

  redis_delete_all (kbr);
  redis_release_db (kbr);

  if (kbr->rctx != NULL)
    {
      g_free (kbr->path);
      redisFree (kbr->rctx);
      kbr->rctx = NULL;
    }

  g_free (kb);
  return 0;
}

/**
 * @brief Return the kb index
 *
 * @param[in] kb KB handle.
 *
 * @return kb_index on success, null on error.
 */
static int
redis_get_kb_index (kb_t kb)
{
  int i;
  i = ((struct kb_redis *) kb)->db;
  if (i > 0)
    return i;
  return -1;
}

/**
 * @brief Initialize a new Knowledge Base object.
 *
 * @param[in] kb  Reference to a kb_t to initialize.
 * @param[in] kb_path   Path to KB.
 *
 * @return 0 on success, -1 on connection error, -2 when no DB is available.
 */
static int
redis_new (kb_t *kb, const char *kb_path)
{
  struct kb_redis *kbr;
  int rc = 0;

  kbr = g_malloc0 (sizeof (struct kb_redis));
  kbr->kb.kb_ops = &KBRedisOperations;
  kbr->path = g_strdup (kb_path);

  if ((rc = get_redis_ctx (kbr)) < 0)
    {
      redis_delete ((kb_t) kbr);
      return rc;
    }
  if (redis_test_connection (kbr))
    {
      g_log (G_LOG_DOMAIN, G_LOG_LEVEL_CRITICAL,
             "%s: cannot access redis at '%s'", __func__, kb_path);
      redis_delete ((kb_t) kbr);
      kbr = NULL;
      rc = -1;
    }

  *kb = (kb_t) kbr;
  return rc;
}

/**
 * @brief Connect to a Knowledge Base object with the given kb_index.
 *
 * @param[in] kb_path   Path to KB.
 * @param[in] kb_index       DB index
 *
 * @return Knowledge Base object, NULL otherwise.
 */
static kb_t
redis_direct_conn (const char *kb_path, const int kb_index)
{
  struct kb_redis *kbr;
  redisReply *rep;

  kbr = g_malloc0 (sizeof (struct kb_redis));
  kbr->kb.kb_ops = &KBRedisOperations;
  kbr->path = g_strdup (kb_path);

  kbr->rctx = redisConnectUnix (kbr->path);
  if (kbr->rctx == NULL || kbr->rctx->err)
    {
      g_log (G_LOG_DOMAIN, G_LOG_LEVEL_CRITICAL,
             "%s: redis connection error to %s: %s", __func__, kbr->path,
             kbr->rctx ? kbr->rctx->errstr : strerror (ENOMEM));
      redisFree (kbr->rctx);
      g_free (kbr->path);
      g_free (kbr);
      return NULL;
    }
  kbr->db = kb_index;
  rep = redisCommand (kbr->rctx, "SELECT %d", kb_index);
  if (rep == NULL || rep->type != REDIS_REPLY_STATUS)
    {
      if (rep != NULL)
        freeReplyObject (rep);
      redisFree (kbr->rctx);
      kbr->rctx = NULL;
<<<<<<< HEAD
=======
      g_free (kbr->path);
>>>>>>> 22a7702e
      g_free (kbr);
      return NULL;
    }
  freeReplyObject (rep);
  return (kb_t) kbr;
}

/**
 * @brief Find an existing Knowledge Base object with key.
 *
 * @param[in] kb_path   Path to KB.
 * @param[in] key       Marker key to search for in KB objects.
 *
 * @return Knowledge Base object, NULL otherwise.
 */
static kb_t
redis_find (const char *kb_path, const char *key)
{
  struct kb_redis *kbr;
  unsigned int i = 1;

  kbr = g_malloc0 (sizeof (struct kb_redis));
  kbr->kb.kb_ops = &KBRedisOperations;
  kbr->path = g_strdup (kb_path);

  do
    {
      redisReply *rep;

      kbr->rctx = redisConnectUnix (kbr->path);
      if (kbr->rctx == NULL || kbr->rctx->err)
        {
          g_log (G_LOG_DOMAIN, G_LOG_LEVEL_CRITICAL,
                 "%s: redis connection error to %s: %s", __func__, kbr->path,
                 kbr->rctx ? kbr->rctx->errstr : strerror (ENOMEM));
          redisFree (kbr->rctx);
          g_free (kbr->path);
          g_free (kbr);
          return NULL;
        }

      if (kbr->max_db == 0)
        fetch_max_db_index (kbr);

      kbr->db = i;
      rep = redisCommand (kbr->rctx, "HEXISTS %s %d", GLOBAL_DBINDEX_NAME, i);
      if (rep == NULL || rep->type != REDIS_REPLY_INTEGER || rep->integer != 1)
        {
          if (rep != NULL)
            freeReplyObject (rep);
          i++;
          redisFree (kbr->rctx);
          kbr->rctx = NULL;
          continue;
        }
      freeReplyObject (rep);
      rep = redisCommand (kbr->rctx, "SELECT %u", i);
      if (rep == NULL || rep->type != REDIS_REPLY_STATUS)
        {
          redisFree (kbr->rctx);
          kbr->rctx = NULL;
        }
      else
        {
          freeReplyObject (rep);
          if (key)
            {
              char *tmp = kb_item_get_str (&kbr->kb, key);
              if (tmp)
                {
                  g_free (tmp);
                  return (kb_t) kbr;
                }
            }
          redisFree (kbr->rctx);
        }
      i++;
    }
  while (i < kbr->max_db);

  g_free (kbr->path);
  g_free (kbr);
  return NULL;
}

/**
 * @brief Release a KB item (or a list).
 *
 * @param[in] item Item or list to be release
 */
void
kb_item_free (struct kb_item *item)
{
  while (item != NULL)
    {
      struct kb_item *next;

      next = item->next;
      if (item->type == KB_TYPE_STR && item->v_str != NULL)
        g_free (item->v_str);
      g_free (item);
      item = next;
    }
}

/**
 * @brief Give a single KB item.
 *
 * @param[in] name Name of the item.
 * @param[in] elt A redisReply element where to fetch the item.
 * @param[in] force_int To force string to integer conversion.
 *
 * @return Single retrieve kb_item on success, NULL otherwise.
 */
static struct kb_item *
redis2kbitem_single (const char *name, const redisReply *elt, int force_int)
{
  struct kb_item *item;
  size_t namelen;

  if (elt->type != REDIS_REPLY_STRING && elt->type != REDIS_REPLY_INTEGER)
    return NULL;

  namelen = strlen (name) + 1;

  item = g_malloc0 (sizeof (struct kb_item) + namelen);
  if (elt->type == REDIS_REPLY_INTEGER)
    {
      item->type = KB_TYPE_INT;
      item->v_int = elt->integer;
    }
  else if (force_int)
    {
      item->type = KB_TYPE_INT;
      item->v_int = atoi (elt->str);
    }
  else
    {
      item->type = KB_TYPE_STR;
      item->v_str = g_memdup (elt->str, elt->len + 1);
      item->len = elt->len;
    }

  item->next = NULL;
  item->namelen = namelen;
  strncpy (item->name, name, namelen);

  return item;
}

/**
 * @brief Fetch a KB item or list from a redis Reply.
 *
 * @param[in] name Name of the item.
 * @param[in] rep A redisReply element where to fetch the item.
 *
 * @return kb_item or list on success, NULL otherwise.
 */
static struct kb_item *
redis2kbitem (const char *name, const redisReply *rep)
{
  struct kb_item *kbi;

  kbi = NULL;

  switch (rep->type)
    {
      unsigned int i;

    case REDIS_REPLY_STRING:
    case REDIS_REPLY_INTEGER:
      kbi = redis2kbitem_single (name, rep, 0);
      break;

    case REDIS_REPLY_ARRAY:
      for (i = 0; i < rep->elements; i++)
        {
          struct kb_item *tmpitem;

          tmpitem = redis2kbitem_single (name, rep->element[i], 0);
          if (tmpitem == NULL)
            break;

          if (kbi != NULL)
            {
              tmpitem->next = kbi;
              kbi = tmpitem;
            }
          else
            kbi = tmpitem;
        }
      break;

    case REDIS_REPLY_NIL:
    case REDIS_REPLY_STATUS:
    case REDIS_REPLY_ERROR:
    default:
      break;
    }

  return kbi;
}

/**
 * @brief Execute a redis command and get a redis reply.
 *
 * @param[in] kbr Subclass of struct kb to connect to.
 * @param[in] fmt Formatted variable argument list with the cmd to be executed.
 *
 * @return Redis reply on success, NULL otherwise.
 */
static redisReply *
redis_cmd (struct kb_redis *kbr, const char *fmt, ...)
{
  redisReply *rep;
  va_list ap, aq;
  int retry = 0;

  va_start (ap, fmt);
  do
    {
      if (get_redis_ctx (kbr) < 0)
        {
          va_end (ap);
          return NULL;
        }

      va_copy (aq, ap);
      rep = redisvCommand (kbr->rctx, fmt, aq);
      va_end (aq);

      if (kbr->rctx->err)
        {
          if (rep != NULL)
            freeReplyObject (rep);

          redis_lnk_reset ((kb_t) kbr);
          retry = !retry;
        }
      else
        retry = 0;
    }
  while (retry);

  va_end (ap);

  return rep;
}

/**
 * @brief Get a single KB element.
 *
 * @param[in] kb KB handle where to fetch the item.
 * @param[in] name  Name of the element to retrieve.
 * @param[in] type Desired element type.
 *
 * @return A struct kb_item to be freed with kb_item_free() or NULL if no
 *         element was found or on error.
 */
static struct kb_item *
redis_get_single (kb_t kb, const char *name, enum kb_item_type type)
{
  struct kb_item *kbi;
  struct kb_redis *kbr;
  redisReply *rep;

  kbr = redis_kb (kb);
  kbi = NULL;

  rep = redis_cmd (kbr, "LINDEX %s -1", name);
  if (rep == NULL || rep->type != REDIS_REPLY_STRING)
    {
      kbi = NULL;
      goto out;
    }

  kbi = redis2kbitem_single (name, rep, type == KB_TYPE_INT);

out:
  if (rep != NULL)
    freeReplyObject (rep);

  return kbi;
}

/**
 * @brief Get a single KB string item.
 *
 * @param[in] kb  KB handle where to fetch the item.
 * @param[in] name  Name of the element to retrieve.
 *
 * @return A struct kb_item to be freed with kb_item_free() or NULL if no
 *         element was found or on error.
 */
static char *
redis_get_str (kb_t kb, const char *name)
{
  struct kb_item *kbi;

  kbi = redis_get_single (kb, name, KB_TYPE_STR);
  if (kbi != NULL)
    {
      char *res;

      res = kbi->v_str;
      kbi->v_str = NULL;
      kb_item_free (kbi);
      return res;
    }
  return NULL;
}

/**
 * @brief Push a new entry under a given key.
 *
 * @param[in] kb  KB handle where to store the item.
 * @param[in] name  Key to push to.
 * @param[in] value Value to push.
 *
 * @return 0 on success, non-null on error.
 */
static int
redis_push_str (kb_t kb, const char *name, const char *value)
{
  struct kb_redis *kbr;
  redisReply *rep = NULL;
  int rc = 0;

  kbr = redis_kb (kb);
  rep = redis_cmd (kbr, "LPUSH %s %s", name, value);
  if (!rep || rep->type == REDIS_REPLY_ERROR)
    rc = -1;

  if (rep)
    freeReplyObject (rep);

  return rc;
}

/**
 * @brief Pops a single KB string item.
 *
 * @param[in] kb  KB handle where to fetch the item.
 * @param[in] name  Name of the key from where to retrieve.
 *
 * @return A string to be freed or NULL if list is empty or on error.
 */
static char *
redis_pop_str (kb_t kb, const char *name)
{
  struct kb_redis *kbr;
  redisReply *rep;
  char *value = NULL;

  kbr = redis_kb (kb);
  rep = redis_cmd (kbr, "RPOP %s", name);
  if (!rep)
    return NULL;

  if (rep->type == REDIS_REPLY_STRING)
    value = g_strdup (rep->str);
  freeReplyObject (rep);

  return value;
}

/**
 * @brief Get a single KB integer item.
 *
 * @param[in] kb  KB handle where to fetch the item.
 * @param[in] name  Name of the element to retrieve.
 *
 * @return An integer.
 */
static int
redis_get_int (kb_t kb, const char *name)
{
  struct kb_item *kbi;

  kbi = redis_get_single (kb, name, KB_TYPE_INT);
  if (kbi != NULL)
    {
      int res;

      res = kbi->v_int;
      kb_item_free (kbi);
      return res;
    }
  return -1;
}

/**
 * @brief Get field of a NVT.
 *
 * @param[in] kb        KB handle where to store the nvt.
 * @param[in] oid       OID of NVT to get from.
 * @param[in] position  Position of field to get.
 *
 * @return Value of field, NULL otherwise.
 */
static char *
redis_get_nvt (kb_t kb, const char *oid, enum kb_nvt_pos position)
{
  struct kb_redis *kbr;
  redisReply *rep;
  char *res = NULL;

  kbr = redis_kb (kb);
  if (position >= NVT_TIMESTAMP_POS)
    rep = redis_cmd (kbr, "LINDEX filename:%s %d", oid,
                     position - NVT_TIMESTAMP_POS);
  else
    rep = redis_cmd (kbr, "LINDEX nvt:%s %d", oid, position);
  if (!rep)
    return NULL;
  if (rep->type == REDIS_REPLY_INTEGER)
    res = g_strdup_printf ("%lld", rep->integer);
  else if (rep->type == REDIS_REPLY_STRING)
    res = g_strdup (rep->str);
  freeReplyObject (rep);

  return res;
}

/**
 * @brief Get a full NVT.
 *
 * @param[in] kb        KB handle where to store the nvt.
 * @param[in] oid       OID of NVT to get.
 *
 * @return nvti_t of NVT, NULL otherwise.
 */
static nvti_t *
redis_get_nvt_all (kb_t kb, const char *oid)
{
  struct kb_redis *kbr;
  redisReply *rep;

  kbr = redis_kb (kb);
  rep =
    redis_cmd (kbr, "LRANGE nvt:%s %d %d", oid, NVT_FILENAME_POS, NVT_NAME_POS);
  if (!rep)
    return NULL;
  if (rep->type != REDIS_REPLY_ARRAY || rep->elements != NVT_NAME_POS + 1)
    {
      freeReplyObject (rep);
      return NULL;
    }
  else
    {
      nvti_t *nvti = nvti_new ();

      nvti_set_oid (nvti, oid);
      nvti_set_required_keys (nvti, rep->element[NVT_REQUIRED_KEYS_POS]->str);
      nvti_set_mandatory_keys (nvti, rep->element[NVT_MANDATORY_KEYS_POS]->str);
      nvti_set_excluded_keys (nvti, rep->element[NVT_EXCLUDED_KEYS_POS]->str);
      nvti_set_required_udp_ports (
        nvti, rep->element[NVT_REQUIRED_UDP_PORTS_POS]->str);
      nvti_set_required_ports (nvti, rep->element[NVT_REQUIRED_PORTS_POS]->str);
      nvti_set_dependencies (nvti, rep->element[NVT_DEPENDENCIES_POS]->str);
      nvti_set_tag (nvti, rep->element[NVT_TAGS_POS]->str);
      nvti_add_refs (nvti, "cve", rep->element[NVT_CVES_POS]->str, "");
      nvti_add_refs (nvti, "bid", rep->element[NVT_BIDS_POS]->str, "");
      nvti_add_refs (nvti, NULL, rep->element[NVT_XREFS_POS]->str, "");
      nvti_set_category (nvti, atoi (rep->element[NVT_CATEGORY_POS]->str));
      nvti_set_timeout (nvti, atoi (rep->element[NVT_TIMEOUT_POS]->str));
      nvti_set_family (nvti, rep->element[NVT_FAMILY_POS]->str);
      nvti_set_name (nvti, rep->element[NVT_NAME_POS]->str);

      freeReplyObject (rep);
      return nvti;
    }
}

/**
 * @brief Get all items stored under a given name.
 *
 * @param[in] kb  KB handle where to fetch the items.
 * @param[in] name  Name of the elements to retrieve.
 *
 * @return Linked struct kb_item instances to be freed with kb_item_free() or
 *         NULL if no element was found or on error.
 */
static struct kb_item *
redis_get_all (kb_t kb, const char *name)
{
  struct kb_redis *kbr;
  struct kb_item *kbi;
  redisReply *rep;

  kbr = redis_kb (kb);

  rep = redis_cmd (kbr, "LRANGE %s 0 -1", name);
  if (rep == NULL)
    return NULL;

  kbi = redis2kbitem (name, rep);

  freeReplyObject (rep);

  return kbi;
}

/**
 * @brief Get all items stored under a given pattern.
 *
 * @param[in] kb  KB handle where to fetch the items.
 * @param[in] pattern  '*' pattern of the elements to retrieve.
 *
 * @return Linked struct kb_item instances to be freed with kb_item_free() or
 *         NULL if no element was found or on error.
 */
static struct kb_item *
redis_get_pattern (kb_t kb, const char *pattern)
{
  struct kb_redis *kbr;
  struct kb_item *kbi = NULL;
  redisReply *rep;
  unsigned int i;

  kbr = redis_kb (kb);
  rep = redis_cmd (kbr, "KEYS %s", pattern);
  if (!rep)
    return NULL;
  if (rep->type != REDIS_REPLY_ARRAY)
    {
      freeReplyObject (rep);
      return NULL;
    }

  if (get_redis_ctx (kbr) < 0)
    return NULL;
  for (i = 0; i < rep->elements; i++)
    redisAppendCommand (kbr->rctx, "LRANGE %s 0 -1", rep->element[i]->str);

  for (i = 0; i < rep->elements; i++)
    {
      struct kb_item *tmp;
      redisReply *rep_range;

      redisGetReply (kbr->rctx, (void **) &rep_range);
      if (!rep)
        continue;
      tmp = redis2kbitem (rep->element[i]->str, rep_range);
      if (!tmp)
        {
          freeReplyObject (rep_range);
          continue;
        }

      if (kbi)
        {
          struct kb_item *tmp2;

          tmp2 = tmp;
          while (tmp->next)
            tmp = tmp->next;
          tmp->next = kbi;
          kbi = tmp2;
        }
      else
        kbi = tmp;
      freeReplyObject (rep_range);
    }

  freeReplyObject (rep);
  return kbi;
}

/**
 * @brief Get all NVT OIDs.
 *
 * @param[in] kb  KB handle where to fetch the items.
 *
 * @return Linked list of all OIDs or NULL.
 */
static GSList *
redis_get_oids (kb_t kb)
{
  struct kb_redis *kbr;
  redisReply *rep;
  GSList *list = NULL;
  size_t i;

  kbr = redis_kb (kb);
  rep = redis_cmd (kbr, "KEYS nvt:*");
  if (!rep)
    return NULL;

  if (rep->type != REDIS_REPLY_ARRAY)
    {
      freeReplyObject (rep);
      return NULL;
    }

  /* Fetch OID values from key names nvt:OID. */
  for (i = 0; i < rep->elements; i++)
    list = g_slist_prepend (list, g_strdup (rep->element[i]->str + 4));
  freeReplyObject (rep);

  return list;
}

/**
 * @brief Count all items stored under a given pattern.
 *
 * @param[in] kb  KB handle where to count the items.
 * @param[in] pattern  '*' pattern of the elements to count.
 *
 * @return Count of items.
 */
static size_t
redis_count (kb_t kb, const char *pattern)
{
  struct kb_redis *kbr;
  redisReply *rep;
  size_t count;

  kbr = redis_kb (kb);

  rep = redis_cmd (kbr, "KEYS %s", pattern);
  if (rep == NULL)
    return 0;

  if (rep->type != REDIS_REPLY_ARRAY)
    {
      freeReplyObject (rep);
      return 0;
    }

  count = rep->elements;
  freeReplyObject (rep);
  return count;
}

/**
 * @brief Delete all entries under a given name.
 *
 * @param[in] kb  KB handle where to store the item.
 * @param[in] name  Item name.
 *
 * @return 0 on success, non-null on error.
 */
static int
redis_del_items (kb_t kb, const char *name)
{
  struct kb_redis *kbr;
  redisReply *rep;
  int rc = 0;

  kbr = redis_kb (kb);

  rep = redis_cmd (kbr, "DEL %s", name);
  if (rep == NULL || rep->type == REDIS_REPLY_ERROR)
    rc = -1;

  if (rep != NULL)
    freeReplyObject (rep);

  return rc;
}

/**
 * @brief Insert (append) a new unique entry under a given name.
 *
 * @param[in] kb  KB handle where to store the item.
 * @param[in] name  Item name.
 * @param[in] str  Item value.
 * @param[in] len  Value length. Used for blobs.
 * @param[in] pos  Which position the value is appended to. 0 for right,
 *                 1 for left position in the list.
 *
 * @return 0 on success, non-null on error.
 */
static int
redis_add_str_unique (kb_t kb, const char *name, const char *str, size_t len,
                      int pos)
{
  struct kb_redis *kbr;
  redisReply *rep = NULL;
  int rc = 0;
  redisContext *ctx;

  kbr = redis_kb (kb);
  if (get_redis_ctx (kbr) < 0)
    return -1;
  ctx = kbr->rctx;

  /* Some VTs still rely on values being unique (ie. a value inserted multiple
   * times, will only be present once.)
   * Once these are fixed, the LREM becomes redundant and should be removed.
   */
  if (len == 0)
    {
      redisAppendCommand (ctx, "LREM %s 1 %s", name, str);
      redisAppendCommand (ctx, "%s %s %s", pos ? "LPUSH" : "RPUSH", name, str);
      redisGetReply (ctx, (void **) &rep);
      if (rep && rep->type == REDIS_REPLY_INTEGER && rep->integer == 1)
        g_debug ("Key '%s' already contained value '%s'", name, str);
      freeReplyObject (rep);
      redisGetReply (ctx, (void **) &rep);
    }
  else
    {
      redisAppendCommand (ctx, "LREM %s 1 %b", name, str, len);
      redisAppendCommand (ctx, "%s %s %b", pos ? "LPUSH" : "RPUSH", name, str,
                          len);
      redisGetReply (ctx, (void **) &rep);
      if (rep && rep->type == REDIS_REPLY_INTEGER && rep->integer == 1)
        g_debug ("Key '%s' already contained string '%s'", name, str);
      freeReplyObject (rep);
      redisGetReply (ctx, (void **) &rep);
    }
  if (rep == NULL || rep->type == REDIS_REPLY_ERROR)
    rc = -1;

  if (rep != NULL)
    freeReplyObject (rep);

  return rc;
}

/**
 * @brief Insert (append) a new entry under a given name.
 *
 * @param[in] kb  KB handle where to store the item.
 * @param[in] name  Item name.
 * @param[in] str  Item value.
 * @param[in] len  Value length. Used for blobs.
 *
 * @return 0 on success, non-null on error.
 */
static int
redis_add_str (kb_t kb, const char *name, const char *str, size_t len)
{
  struct kb_redis *kbr;
  redisReply *rep;
  int rc = 0;

  kbr = redis_kb (kb);
  if (len == 0)
    rep = redis_cmd (kbr, "RPUSH %s %s", name, str);
  else
    rep = redis_cmd (kbr, "RPUSH %s %b", name, str, len);
  if (!rep || rep->type == REDIS_REPLY_ERROR)
    rc = -1;

  if (rep)
    freeReplyObject (rep);
  return rc;
}

/**
 * @brief Set (replace) a new entry under a given name.
 *
 * @param[in] kb  KB handle where to store the item.
 * @param[in] name  Item name.
 * @param[in] val  Item value.
 * @param[in] len  Value length. Used for blobs.
 *
 * @return 0 on success, non-null on error.
 */
static int
redis_set_str (kb_t kb, const char *name, const char *val, size_t len)
{
  struct kb_redis *kbr;
  redisReply *rep = NULL;
  redisContext *ctx;
  int rc = 0, i = 4;

  kbr = redis_kb (kb);
  if (get_redis_ctx (kbr) < 0)
    return -1;
  ctx = kbr->rctx;
  redisAppendCommand (ctx, "MULTI");
  redisAppendCommand (ctx, "DEL %s", name);
  if (len == 0)
    redisAppendCommand (ctx, "RPUSH %s %s", name, val);
  else
    redisAppendCommand (ctx, "RPUSH %s %b", name, val, len);
  redisAppendCommand (ctx, "EXEC");
  while (i--)
    {
      redisGetReply (ctx, (void **) &rep);
      if (!rep || rep->type == REDIS_REPLY_ERROR)
        rc = -1;
      if (rep)
        freeReplyObject (rep);
    }

  return rc;
}

/**
 * @brief Insert (append) a new unique entry under a given name.
 *
 * @param[in] kb  KB handle where to store the item.
 * @param[in] name  Item name.
 * @param[in] val  Item value.
 *
 * @return 0 on success, non-null on error.
 */
static int
redis_add_int_unique (kb_t kb, const char *name, int val)
{
  struct kb_redis *kbr;
  redisReply *rep;
  int rc = 0;
  redisContext *ctx;

  kbr = redis_kb (kb);
  if (get_redis_ctx (kbr) < 0)
    return -1;
  ctx = kbr->rctx;
  redisAppendCommand (ctx, "LREM %s 1 %d", name, val);
  redisAppendCommand (ctx, "RPUSH %s %d", name, val);
  redisGetReply (ctx, (void **) &rep);
  if (rep && rep->type == REDIS_REPLY_INTEGER && rep->integer == 1)
    g_debug ("Key '%s' already contained integer '%d'", name, val);
  freeReplyObject (rep);
  redisGetReply (ctx, (void **) &rep);
  if (rep == NULL || rep->type == REDIS_REPLY_ERROR)
    {
      rc = -1;
      goto out;
    }

out:
  if (rep != NULL)
    freeReplyObject (rep);

  return rc;
}

/**
 * @brief Insert (append) a new entry under a given name.
 *
 * @param[in] kb  KB handle where to store the item.
 * @param[in] name  Item name.
 * @param[in] val  Item value.
 *
 * @return 0 on success, non-null on error.
 */
static int
redis_add_int (kb_t kb, const char *name, int val)
{
  redisReply *rep;
  int rc = 0;

  rep = redis_cmd (redis_kb (kb), "RPUSH %s %d", name, val);
  if (!rep || rep->type == REDIS_REPLY_ERROR)
    rc = -1;
  if (rep)
    freeReplyObject (rep);

  return rc;
}

/**
 * @brief Set (replace) a new entry under a given name.
 *
 * @param[in] kb  KB handle where to store the item.
 * @param[in] name  Item name.
 * @param[in] val  Item value.
 *
 * @return 0 on success, non-null on error.
 */
static int
redis_set_int (kb_t kb, const char *name, int val)
{
  struct kb_redis *kbr;
  redisReply *rep = NULL;
  redisContext *ctx;
  int rc = 0, i = 4;

  kbr = redis_kb (kb);
  if (get_redis_ctx (redis_kb (kb)) < 0)
    return -1;
  ctx = kbr->rctx;
  redisAppendCommand (ctx, "MULTI");
  redisAppendCommand (ctx, "DEL %s", name);
  redisAppendCommand (ctx, "RPUSH %s %d", name, val);
  redisAppendCommand (ctx, "EXEC");
  while (i--)
    {
      redisGetReply (ctx, (void **) &rep);
      if (!rep || rep->type == REDIS_REPLY_ERROR)
        rc = -1;
      if (rep)
        freeReplyObject (rep);
    }

  return rc;
}

/**
 * @brief Insert a new nvt.
 *
 * @param[in] kb        KB handle where to store the nvt.
 * @param[in] nvt       nvt to store.
 * @param[in] filename  Path to nvt to store.
 *
 * @return 0 on success, non-null on error.
 */
static int
redis_add_nvt (kb_t kb, const nvti_t *nvt, const char *filename)
{
  struct kb_redis *kbr;
  redisReply *rep = NULL;
  int rc = 0;
  unsigned int i;
  gchar *cves, *bids, *xrefs;

  if (!nvt || !filename)
    return -1;

  cves = nvti_refs (nvt, "cve", "", 0);
  bids = nvti_refs (nvt, "bid", "", 0);
  xrefs = nvti_refs (nvt, NULL, "cve,bid", 1);

  kbr = redis_kb (kb);
  rep = redis_cmd (
    kbr, "RPUSH nvt:%s %s %s %s %s %s %s %s %s %s %s %s %d %d %s %s",
    nvti_oid (nvt), filename, nvti_required_keys (nvt) ?: "",
    nvti_mandatory_keys (nvt) ?: "", nvti_excluded_keys (nvt) ?: "",
    nvti_required_udp_ports (nvt) ?: "", nvti_required_ports (nvt) ?: "",
    nvti_dependencies (nvt) ?: "", nvti_tag (nvt) ?: "", cves ?: "", bids ?: "",
    xrefs ?: "", nvti_category (nvt), nvti_timeout (nvt), nvti_family (nvt),
    nvti_name (nvt));
  g_free (cves);
  g_free (bids);
  g_free (xrefs);
  if (rep == NULL || rep->type == REDIS_REPLY_ERROR)
    rc = -1;
  if (rep != NULL)
    freeReplyObject (rep);

  if (nvti_pref_len (nvt))
    redis_cmd (kbr, "DEL oid:%s:prefs", nvti_oid (nvt));
  for (i = 0; i < nvti_pref_len (nvt); i++)
    {
      const nvtpref_t *pref = nvti_pref (nvt, i);

      rep = redis_cmd (kbr, "RPUSH oid:%s:prefs %d|||%s|||%s|||%s",
                       nvti_oid (nvt), nvtpref_id (pref), nvtpref_name (pref),
                       nvtpref_type (pref), nvtpref_default (pref));
      if (!rep || rep->type == REDIS_REPLY_ERROR)
        rc = -1;
      if (rep)
        freeReplyObject (rep);
    }
  rep = redis_cmd (kbr, "RPUSH filename:%s %lu %s", filename, time (NULL),
                   nvti_oid (nvt));
  if (!rep || rep->type == REDIS_REPLY_ERROR)
    rc = -1;
  if (rep)
    freeReplyObject (rep);
  return rc;
}

/**
 * @brief Reset connection to the KB. This is called after each fork() to make
 *        sure connections aren't shared between concurrent processes.
 *
 * @param[in] kb KB handle.
 *
 * @return 0 on success, non-null on error.
 */
static int
redis_lnk_reset (kb_t kb)
{
  struct kb_redis *kbr;

  kbr = redis_kb (kb);

  if (kbr->rctx != NULL)
    {
      redisFree (kbr->rctx);
      kbr->rctx = NULL;
    }

  return 0;
}

/**
 * @brief Flush all the KB's content. Delete all namespaces.
 *
 * @param[in] kb        KB handle.
 * @param[in] except    Don't flush DB with except key.
 *
 * @return 0 on success, non-null on error.
 */
static int
redis_flush_all (kb_t kb, const char *except)
{
  unsigned int i = 1;
  struct kb_redis *kbr;

  kbr = redis_kb (kb);
  if (kbr->rctx)
    redisFree (kbr->rctx);

  g_debug ("%s: deleting all DBs at %s except %s", __func__, kbr->path, except);
  do
    {
      redisReply *rep;

      kbr->rctx = redisConnectUnix (kbr->path);
      if (kbr->rctx == NULL || kbr->rctx->err)
        {
          g_log (G_LOG_DOMAIN, G_LOG_LEVEL_CRITICAL,
                 "%s: redis connection error to %s: %s", __func__, kbr->path,
                 kbr->rctx ? kbr->rctx->errstr : strerror (ENOMEM));
          redisFree (kbr->rctx);
          kbr->rctx = NULL;
          return -1;
        }

      kbr->db = i;
      rep = redisCommand (kbr->rctx, "HEXISTS %s %d", GLOBAL_DBINDEX_NAME, i);
      if (rep == NULL || rep->type != REDIS_REPLY_INTEGER || rep->integer != 1)
        {
          freeReplyObject (rep);
          redisFree (kbr->rctx);
          i++;
          continue;
        }
      freeReplyObject (rep);
      rep = redisCommand (kbr->rctx, "SELECT %u", i);
      if (rep == NULL || rep->type != REDIS_REPLY_STATUS)
        {
          freeReplyObject (rep);
          redisFree (kbr->rctx);
          kbr->rctx = NULL;
        }
      else
        {
          freeReplyObject (rep);
          /* Don't remove DB if it has "except" key. */
          if (except)
            {
              char *tmp = kb_item_get_str (kb, except);
              if (tmp)
                {
                  g_free (tmp);
                  i++;
                  redisFree (kbr->rctx);
                  continue;
                }
            }
          redis_delete_all (kbr);
          redis_release_db (kbr);
          redisFree (kbr->rctx);
        }
      i++;
    }
  while (i < kbr->max_db);

  g_free (kbr->path);
  g_free (kb);
  return 0;
}

/**
 * @brief Save all the elements from the KB.
 *
 * @param[in] kb        KB handle.
 *
 * @return 0 on success, -1 on error.
 */
int
redis_save (kb_t kb)
{
  int rc;
  redisReply *rep;
  struct kb_redis *kbr;

  kbr = redis_kb (kb);
  g_debug ("%s: saving all elements from KB #%u", __func__, kbr->db);
  rep = redis_cmd (kbr, "SAVE");
  if (rep == NULL || rep->type != REDIS_REPLY_STATUS)
    {
      rc = -1;
      goto err_cleanup;
    }

  rc = 0;

err_cleanup:
  if (rep != NULL)
    freeReplyObject (rep);

  return rc;
}

/**
 * @brief Delete all the KB's content.
 *
 * @param[in] kbr Subclass of struct kb.
 *
 * @return 0 on success, non-null on error.
 */
int
redis_delete_all (struct kb_redis *kbr)
{
  int rc;
  redisReply *rep;
  struct sigaction new_action, original_action;

  /* Ignore SIGPIPE, in case of a lost connection. */
  new_action.sa_flags = 0;
  if (sigemptyset (&new_action.sa_mask))
    return -1;
  new_action.sa_handler = SIG_IGN;
  if (sigaction (SIGPIPE, &new_action, &original_action))
    return -1;

  g_debug ("%s: deleting all elements from KB #%u", __func__, kbr->db);
  rep = redis_cmd (kbr, "FLUSHDB");
  if (rep == NULL || rep->type != REDIS_REPLY_STATUS)
    {
      rc = -1;
      goto err_cleanup;
    }

  rc = 0;

err_cleanup:
  if (sigaction (SIGPIPE, &original_action, NULL))
    return -1;
  if (rep != NULL)
    freeReplyObject (rep);

  return rc;
}

/**
 * @brief Default KB operations.
 *
 * No selection mechanism is provided yet since there's only one
 * implementation (redis-based).
 */
static const struct kb_operations KBRedisOperations = {
  .kb_new = redis_new,
  .kb_find = redis_find,
  .kb_delete = redis_delete,
  .kb_get_single = redis_get_single,
  .kb_get_str = redis_get_str,
  .kb_get_int = redis_get_int,
  .kb_get_nvt = redis_get_nvt,
  .kb_get_nvt_all = redis_get_nvt_all,
  .kb_get_nvt_oids = redis_get_oids,
  .kb_push_str = redis_push_str,
  .kb_pop_str = redis_pop_str,
  .kb_get_all = redis_get_all,
  .kb_get_pattern = redis_get_pattern,
  .kb_count = redis_count,
  .kb_add_str = redis_add_str,
  .kb_add_str_unique = redis_add_str_unique,
  .kb_set_str = redis_set_str,
  .kb_add_int = redis_add_int,
  .kb_add_int_unique = redis_add_int_unique,
  .kb_set_int = redis_set_int,
  .kb_add_nvt = redis_add_nvt,
  .kb_del_items = redis_del_items,
  .kb_lnk_reset = redis_lnk_reset,
  .kb_save = redis_save,
  .kb_flush = redis_flush_all,
  .kb_direct_conn = redis_direct_conn,
  .kb_get_kb_index = redis_get_kb_index,
};

const struct kb_operations *KBDefaultOperations = &KBRedisOperations;<|MERGE_RESOLUTION|>--- conflicted
+++ resolved
@@ -453,10 +453,7 @@
         freeReplyObject (rep);
       redisFree (kbr->rctx);
       kbr->rctx = NULL;
-<<<<<<< HEAD
-=======
       g_free (kbr->path);
->>>>>>> 22a7702e
       g_free (kbr);
       return NULL;
     }
